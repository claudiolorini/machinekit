--- conflicted
+++ resolved
@@ -51,7 +51,7 @@
 }    
 
 
-# Calculate the distro-specific list of Build-Depends:
+# Calculate the distrao-specific list of Build-Depends:
 BUILD_DEPS=
 get_build_deps() {
     # tcl/tk packages: {tcl,tk}8.5 on Ubuntu-10.04, {tcl,tk}
@@ -120,16 +120,6 @@
     # init empty substvars file
     >substvars
 
-<<<<<<< HEAD
-    if [ ! -z "$XENOMAI_HEADERS" ]; then
-        echo found xenomai headers:
-        echo $XENOMAI_HEADERS
-    fi
-    if [ ! -z "$RTPREEMPT_HEADERS" ]; then
-        echo found rtpreempt headers:
-        echo $RTPREEMPT_HEADERS
-    fi
-=======
     # tcl/tk packages: {tcl,tk}8.5 on Ubuntu-10.04, {tcl,tk}
     # everywhere else
     echo "tcl-tk=tcl$(tcltk_ext),\${Space}tk$(tcltk_ext)" >> substvars
@@ -139,7 +129,6 @@
     # kthreads kernel versions
     echo "xenomai-kver=$(check_kthreads_headers xenomai)" >> substvars
     echo "rtai-kver=$(check_kthreads_headers rtai)" >> substvars
->>>>>>> fa77d3d1
 }
 
 
