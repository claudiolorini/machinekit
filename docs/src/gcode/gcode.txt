:lang: en
:toc:

<<<<<<< HEAD
:ini: {basebackend@docbook:'':ini}
:hal: {basebackend@docbook:'':hal}
:ngc: {basebackend@docbook:'':ngc}


= G Code Reference
=======
= G Codes
>>>>>>> ec7a4b42

(((G Codes)))

== Conventions

Conventions used in this section

In the G Code prototypes the hyphen ('-') stands for a real value
and ('<>') denotes an optional item.

If 'L-' is written in a prototype the '-' will often be referred to
as the 'L number', and so on for any other letter.

In the G Code prototypes the word 'axes' stands for any axis as defined
in your configuration.

An optional value will be written like this '<L->'.

A real value may be: 

* An explicit number, '4'
* An expression, '[2+2]' 
* A parameter value, '#88' 
* A unary function value, 'acos[0]'

In most cases, if 'axis' words are given 
(any or all of 'X Y Z A B C U V W'), 
they specify a destination point.

Axis numbers are in the currently active coordinate system, 
unless explicitly described as being 
in the absolute coordinate system. 
Where axis words are optional, any omitted axes will have their current value. 

Any items in the G Code prototypes not explicitly described as
optional are required.

The values following letters are often given as explicit numbers.
Unless stated otherwise, the explicit numbers can be real values. For
example, 'G10 L2' could equally well be written 'G[2*5] L[1+1]'. If the
value of parameter 100 were 2, 'G10 L#100' would also mean the same.

<<<<<<< HEAD
If 'L-' is written in a prototype the '-' will often be referred to
as the 'L number', and so on for any other letter.

== Polar Coordinates
(((Polar Coordinates)))

Polar Coordinates can be used to specify the XY coordinate of a move.
The @n is the distance and ^n is the angle. The advantage of this is
for things like bolt hole circles which can be done very simply by
moving to a point in the center of the circle, setting the offset and
then moving out to the first hole then run the drill cycle. 
Polar Coordinates always are from the current XY zero position. 
To shift the Polar Coordinates from machine zero use an offset 
or select a coordinate system.

In Absolute Mode the distance and angle is from the XY zero position
and the angle starts with 0 on the X Positive axis and increases in a CCW
direction about the Z axis. The code G1 @1^90 is the same as G1 Y1.

In Relative Mode the distance and angle is also from the XY zero
position but it is cumulative. 
This can be confusing at first how this works in incremental mode.

For example if you have the following program you might expect it to
be a square pattern.

[source,{ngc}]
----------------
F100 G1 @.5 ^90 
G91 @.5 ^90 
@.5 ^90
@.5 ^90
@.5 ^90
G90 G0 X0 Y0 M2
----------------
You can see from the following figure that the output is not what you
might expect. Because we added 0.5 to the distance each time the 
distance from the XY zero position increased with each line.

.Polar Spiral[[fig:Polar-Spiral]]

image::images/polar01.png[]

The following code will produce our square pattern.

[source,{ngc}]
----------------
F100 G1 @.5 ^90 
G91 ^90
^90
^90
^90
G90 G0 X0 Y0 M2
----------------

As you can see by only adding to the angle by 90 degrees each time the
end point distance is the same for each line.

.Polar Square[[fig:Polar-Square]]

image::images/polar02.png[]

It is an error if:

 - An incremental move is started at the origin
 - A mix of Polar and and X or Y words are used

== Quick Reference Table[[sec:Quick-Reference-Table]]
=======
== G Code Quick Reference Table[[quick-reference-table]]
>>>>>>> ec7a4b42

(((G Code Table)))

[width="75%", options="header", cols="2^,5<"]
|====================================================================
|Code                               |Description
|<<sec:G0-Rapid,G0>>                |Coordinated Straight Motion Rapid
|<<sec:G1-Linear-Motion,G1>>        |Coordinated Straight Motion Feed Rate
|<<sec:G2-G3-Arc,G2, G3>>           |Coordinated Helical Motion Feed Rate
|<<sec:G4-Dwell,G4>>                |Dwell
|<<sec:G5.1-B-spline,G5.1>>         |Quadratic B-Spline
|<<sec:G5.2-G5.3-NURBs,G5.2, G5.3>> |NURBs Block
|<<sec:G7-Diameter-Mode,G7>>        |Diameter Mode (lathe)
|<<sec:G8-Radius-Mode,G8>>          |Radius Mode (lathe)
|<<sec:G10-L1_,G10 L1>>             |Set Tool Table Entry
|<<sec:G10-L10,G10 L10>>            |Set Tool Table, Calculated, Workpiece
|<<G10-L11,G10 L11>>                |Set Tool Table, Calculated, Fixture
|<<sec:G10-L2_,G10 L2>>             |Coordinate System Origin Setting
|<<sec:G10-L20,G10 L20>>            |Coordinate System Origin Setting Calculated
|<<sec:G17-G18-G19,G17 - G19.1>>    |Plane Select
|<<sec:G20-G21-Units,G20, G21>>     |Units of Measure
|<<sec:G28-G28.1,G28 - G28.1>>      |Go to Predefined Position
|<<sec:G30-G30.1,G30 - G30.1>>      |Go to Predefined Position
|<<sec:G33-Spindle-Sync,G33>>       |Spindle Synchronized Motion
|<<sec:G33.1-Rigid-Tapping,G33.1>>  |Rigid Tapping
|<<G38-probe,G38.2 - G38.5>>        |Probing
|<<sec:G40,G40>>                    |Cancel Cutter Compensation
|<<sec:G41-G42,G41, G42>>           |Cutter Compensation
|<<sec:G41.1-G42.1,G41.1, G42.1>>   |Cutter Compensation Transient
|<<sec:G43-G43.1-Tool,G43, G43.1>>  |Use Tool Length Offset from Tool Table
|<<sec:G49-Tool,G49>>               |Cancel Tool Length Offset
|<<sec:G53-Move-in,G53>>            |Motion in Machine Coordinate System
|<<sec:G54-G59.3,G54-G59>>          |Select Coordinate System (1 - 6)
|<<sec:G54-G59.3,G59.1-G59.3>>      |Select Coordinate System (7 - 9)
|<<sec:G61-G61.1-G64,G61, G61.1>>   |Path Control Mode
|<<sec:G61-G61.1-G64,G64>>          |Path Control Mode with Optional Tolerance
|<<sec:G73-Drilling-Cycle,G73>>     |Drilling Cycle with Chip Breaking
|<<sec:G76-Threading-Canned,G76>>   |Multipass Threading Cycle (Lathe)
|<<sec:G80-Cancel-Modal,G80>>       |Cancel Motion Modes
|<<sec:G81-Drilling-Cycle,G81>>     |Drilling Cycle
|<<sec:G82-Drilling-Dwell,G82>>     |Drilling Cycle with Dwell
|<<sec:G83-Drilling-Peck,G83>>      |Drilling Cycle with Peck
|<<sec:G84-Right-Hand-Tapping,G84>> |Right Hand Tapping Cycle *(unimplemented)*
|<<sec:G85-Boring-Feed-Out,G85>>    |Boring Cycle, No Dwell, Feed Out
|<<sec:G86-Boring-Rapid-Out,G86>>   |Boring Cycle, Stop, Rapid Out
|<<sec:G87-Back-Boring,G87>>        |Back-Boring Cycle *(unimplemented)*
|<<sec:G88-Boring-Manual-Out,G88>>  |Boring Cycle, Stop, Manl Out *(unimplemented)*
|<<sec:G89-Boring-Dwell,G89>>       |Boring Cycle, Dwell, Feed Out
|<<sec:G90-G91-Set,G90, G91>>       |Distance Mode
|<<sec:G90.1-G91.1,G90.1, G91.1>>   |Arc Distance Mode
|<<sec:G92-G92.1-G92.2-G92.3,G92>>  |Offset Coordinate Systems & Set Parameters
|<<sec:G92-G92.1-G92.2-G92.3,G92.1 G92.2>>|Cancel Offsets
|<<sec:G92-G92.1-G92.2-G92.3,G92.3>>|Apply Parameters to Offset Coordinate Systems
|<<sec:G93-G94-G95-Mode,G93, G94, G95>> |Feed Modes
|<<sec:G96-G97-Spindle,G96>>        |Constant Surface Speed
|<<sec:G96-G97-Spindle,G97>>        |RPM Mode
|<<sec:G98-G99-Set,G98, G99>>       |Canned Cycle Z Retract Mode 
|====================================================================

== G0 Rapid Motion[[sec:G0-Rapid]]
(((G0 Rapid)))(((Rapid Motion)))

-------------------
G0 axes
-------------------

For rapid linear (straight line) motion, program 'G0 'axes'', where
all the axis words are optional. The 'G0' is optional if the current
motion mode is 'G0'. This will produce coordinated linear motion to
the destination point at the current traverse rate (or slower if 
the machine will not go that fast). It is expected that cutting 
will not take place when a 'G0' command is executing.

If cutter radius compensation is active, the motion will differ from
the above; see the <<sec:Cutter-Radius-Compensation,Radius Compensation>> Section.

If 'G53' is programmed on the same line, the motion will also differ;
see the <<sec:G53-Move-in,G53>> Section for more information.

It is an error if:

* An axis letter is without a real value.
* An axis letter is used that is not configured

== G1 Linear Feed[[sec:G1-Linear-Motion]]
(((G1 Linear Motion)))(((Linear Motion)))

-------------------
G1 axes
-------------------

For linear (straight line) motion at programed feed rate (for cutting
or not), program 'G1 'axes'', where all the axis words are optional.
The 'G1' is optional if the current motion mode is 'G1' . This will
produce coordinated linear motion to the destination point
at the current feed rate (or slower if the machine will not go that
fast).

If cutter radius compensation is active, the motion will differ from
the above; see the <<sec:Cutter-Radius-Compensation,Radius Compensation>> Section.

If 'G53' is programmed on the same line, the motion will also differ;
see the <<sec:G53-Move-in,G53>> Section for more information.

It is an error if:

* No feed rate has been set.
* An axis letter is without a real value.
* An axis letter is used that is not configured

== G2, G3 Arc Feed[[sec:G2-G3-Arc]]
(((G2, G3 Arc)))(((Arc Motion)))

----
G2 or G3 axes offsets (center format)
G2 or G3 axes R- (radius format)
----

A circular or helical arc is specified using either 'G2' (clockwise 
arc) or 'G3' (counterclockwise arc). The direction (CW, CCW) is as 
viewed from the positive end of the axis about which the 
circular motion occurs. 

The axis of the circle or helix must be parallel to the 
X, Y, or Z axis of the machine coordinate system. 
The axis (or, equivalently, the plane perpendicular to the axis) 
is selected with 'G17' (Z-axis, XY-plane), 
'G18' (Y-axis, XZ-plane), or 'G19' (X-axis, YZ-plane). 
Planes '17.1', '18.1', and '19.1' are not currently supported. 
If the arc is circular, 
it lies in a plane parallel to the selected plane. 

To program a helix, include the axis word perpendicular to the arc 
plane: for example, if in the 'G17' plane, include a 'Z' word.  This 
will cause the 'Z' axis to move to the programmed value during the 
circular 'XY' motion. 

To program an arc that gives more than one full turn, use a 'P' word
specifying the number of full or partial turns of arc.  If 'P' is
unspecified, the behavior is as if 'P1' was given: that is, only one
full or partial turn will result, giving an arc less than or equal to
one full circle.  For example, if an arc is programmed with P2, the
resulting motion will be more than one full circle and up to two full
circles (depending on the programmed endpoint.)  Multiturn helical arcs
are supported and give motion useful for milling holes or threads.

If a line of code makes an arc and includes rotary axis motion,
the rotary axes turn at a constant rate so that the rotary
motion starts and finishes when the XYZ motion starts and finishes.
Lines of this sort are hardly ever programmed.

If cutter radius compensation is active, the motion will differ from
the above; see the <<sec:Cutter-Radius-Compensation,Radius Compensation>> Section.

Two formats are allowed for specifying an arc: 
Center Format and Radius Format.

It is an error if:

* No feed rate has been set.

=== Center Format Arcs 

The center format arcs are the preferred format for programming an arc.

In the center format, the coordinates of the end point of the arc in
the selected plane are specified along with the offsets of the center
of the arc from the current location. In this format, it is OK if the
end point of the arc is the same as the current point. When programming
arcs using a precision of less than 4 decimal places (0.0000) for inch
and less than 3 decimal places (0.000) for millimeters can result in
an error due to rounding.

It is an error if:

*  When the arc is projected on the selected plane, the distance from
   the current point to the center differs from the distance from the end
   point to the center by more than (.05 inch/.5 mm) 
   OR ((.0005 inch/.005mm) AND .1% of radius).

When the XY-plane is selected program:

----------------
G2 or G3 axes I- J-
----------------

The axis words are all optional except that at least one of X and Y
must be used to program an arc of less than 360 degrees. I and J are
the offsets from the current location (in the X and Y directions,
respectively) of the center of the circle. I and J are optional except
that at least one of the two must be used. If only one is specified,
the value of the other is taken as 0. If you include the Z word it will
helix. 

It is an error if:

* I and J are both omitted.

When the XZ-plane is selected program:

----------------
G2 or G3 axes I- K-
----------------

The axis words are all optional except that at least one of X and Z
must be used to program an arc of less than 360 degrees. 
I and K are the offsets from the current location (in the X and Z directions,
respectively) of the center of the circle. 
I and K are optional except that at least one of the two must be used. 
If only one is specified, the value of the other is taken as 0. 
In Diameter Mode G7 I & K are still radius dimensions.

It is an error if:

* I and K are both omitted.

When the YZ-plane is selected program:

----------------
G2 or G3 axes J- K- 
----------------

The axis words are all optional except that at least one of Y and Z
must be used to program an arc of less than 360 degrees. J and K are
the offsets from the current location (in the Y and Z directions,
respectively) of the center of the circle. J and K are optional except
that at least one of the two must be used. If only one is specified,
the value of the other is taken as 0.

It is an error if:

* J and K are both omitted.

=== Examples

Calculating arcs by hand can be difficult at times. One option is to
draw the arc with a cad program to get the coordinates and offsets.
Keep in mind the tolerance mentioned above, you may have to change the
precision of your cad program to get the desired results. Another
option is to calculate the coordinates and offset using formulas. As
you can see in the following figures a triangle can be formed from the
current position the end position and the arc center.

In the following figure you can see the start position is X0 Y0, the
end position is X1 Y1. The arc center position is at X1 Y0. This gives
us an offset from the start position of 1 in the X axis and 0 in the Y
axis. In this case only an I offset is needed.

The code for the example:

[source,{ngc}]
----------------
G2 X1 Y1 I1 F10
----------------


.G2 Example[[fig:G2-Example]]

image::images/g2.png[align="center"]

In the next example we see the difference between the offsets for Y if
we are doing a G2 or a G3 move. For the G2 move the start position is
X0 Y0, for the G3 move it is X0 Y1. The arc center is at X1 Y0.5 for
both moves. The G2 move the J offset is 0.5 and the G3 move the J
offset is -0.5.

The g code for the following example:

[source,{ngc}]
----------------
G2 X0 Y1 I1 J0.5 F25
G3 X0 Y0 I1 J-0.5 F25
----------------


.G2-G3 Example[[fig:G2/3-Example]]

image::images/g2-3.png[align="center"]

Here is an example of a center format command to mill a helix:

[source,{ngc}]
----------------
G17 G2 X10 Y16 I3 J4 Z9
----------------

That means to make a clockwise (as viewed from the positive z-axis)
circular or helical arc whose axis is parallel to the Z-axis, ending
where X=10, Y=16, and Z=9, with its center offset in the X direction by
3 units from the current X location and offset in the Y direction by 4
units from the current Y location. If the current location has X=7, Y=7
at the outset, the center will be at X=10, Y=11. If the starting value
of Z is 9, this is a circular arc; otherwise it is a helical arc. The
radius of this arc would be 5.

In the center format, the radius of the arc is not specified, but it
may be found easily as the distance from the center of the circle to
either the current point or the end point of the arc.

Deciphering the Error message 'Radius to end of arc differs from radius to start:'
 start = the current position
 center = the center position as calculated using the i,j or k words
 end = the programmed end point
 r1 = radius from the start position to the center
 r2 = radius from the end position to the center

=== Full Circles

----------------
G2 or G3 I- J- K-
----------------

To do a full 360 circle from the current location only program the I,
J or K offset from the current location for the G2/G3. To program a 360
degree helix in the XY plane just include the Z word.

It is an error if:

* The K offset is used in the XY plane
* The J offset is used in the XZ plane
* the I offset is used in the YZ plane

=== Radius Format Arcs

----
G2 or G3 axes R-
----

It is not good practice to program radius format arcs that are nearly
full circles or nearly semicircles because a small change in the
location of the end point will produce a much larger change in the
location of the center of the circle (and, hence, the middle of the
arc). The magnification effect is large enough that rounding error in a
number can produce out-of-tolerance cuts. For instance, a 1%
displacement of the endpoint of a 180 degree arc produced a 7%
displacement of the point 90 degrees along the arc. Nearly full circles
are even worse. Other size arcs (in the range tiny to 165 degrees or
195 to 345 degrees) are OK.

In the radius format, the coordinates of the end point of the arc in
the selected plane are specified along with the radius of the arc.
Program 'G2' 'axes' 'R-' (or use 'G3' instead of 'G2' ). R is the
radius. The axis words are all optional except that at
least one of the two words for the axes in the selected plane must be
used. The R number is the radius. A positive radius indicates that the
arc turns through less than 180 degrees, while a negative radius
indicates a turn of more than 180 degrees. If the arc is helical, the
value of the end point of the arc on the coordinate axis parallel to
the axis of the helix is also specified.

It is an error if:

* both of the axis words for the axes of the selected plane are omitted
* the end point of the arc is the same as the current point.

Here is an example of a radius format command to mill an arc: 

[source,{ngc}]
----------------
G17 G2 X10 Y15 R20 Z5
----------------

That means to make a clockwise (as viewed from the positive Z-axis)
circular or helical arc whose axis is parallel to the Z-axis, ending
where X=10, Y=15, and Z=5, with a radius of 20. If the starting value
of Z is 5, this is an arc of a circle parallel to the XY-plane;
otherwise it is a helical arc.

== G4 Dwell[[sec:G4-Dwell]]
(((G4 Dwell)))

<<<<<<< HEAD
----------------
G4 P[seconds]
----------------
=======
----
G4 P-
----
>>>>>>> ec7a4b42

The P number is the time in seconds that all axes will remain unmoving.
This does not affect spindle, coolant and other I/O.

It is an error if:

* the P number is negative.

== G5.1 Quadratic B-spline[[sec:G5.1-B-spline]]
(((G5.1 Quadratic B-spline)))

<<<<<<< HEAD

----------------
G5.1 Xn Yn I[X offset] J[Y offset]
----------------
=======
----
G5.1 X- Y- I- J-
----
>>>>>>> ec7a4b42

G5.1 creates a quadratic B-spline in the XY plane with the X and Y axis only.
The offsets are I for X axis and J for Y axis.

It is an error if:

* I and J offset is not specified
* An axis other than X or Y is specified
* The active plane is not G17

== G5.2 G5.3 NURBs Block[[sec:G5.2-G5.3-NURBs]]
(((G5.2 G5.3 NURBs Block)))

----
G5.2 X- Y- P- <L->
X- Y- P- <L->
...
G5.3
----

Warning: G5.2, G5.3 is experimental and not fully tested.

G5.2 is for opening the data block defining a NURBs and G5.3 for
closing the data block. In the lines between these two codes the curve
control points are defined with both their related 'weights' (P) and
their parameter (L) which determines the order of the curve (k) and
subsequently its degree (k-1).

Using this curve definition the knots of the NURBs curve are not
defined by the user they are calculated by the inside algorithm, in the
same way as it happens in a great number of graphic applications, where
the curve shape can be modified only acting on either control points or
weights.

Sample NURBs Code

[source,{ngc}]
----------------
G0 X0 Y0
F10 
G5.2 X0 Y1 P1 L3
     X2 Y2 P1
     X2 Y0 P1
     X0 Y0 P2
G5.3
/ The rapid moves show the same path without the NURBs Block
G0 X0 Y1
   X2 Y2
   X2 Y0
   X0 Y0
M2
---------------

.Sample NURBs Output

image:images/nurbs01.png[align="center"]

More information on NURBs can be found here:

http://wiki.linuxcnc.org/cgi-bin/emcinfo.pl?NURBS[http://wiki.linuxcnc.org/cgi-bin/emcinfo.pl?NURBS]

== G7 Lathe Diameter Mode[[sec:G7-Diameter-Mode]]
(((G7 Lathe Diameter Mode)))

----
G7
----

Program G7 to enter the diameter mode for axis X on a lathe. When in
the diameter mode the X axis moves on a lathe will be 1/2 the distance
to the center of the lathe. For example X1 would move the cutter to
0.500” from the center of the lathe thus giving a 1” diameter part.

== G8 Lathe Radius Mode[[sec:G8-Radius-Mode]]
(((G8 Lathe Radius Mode)))

----
G8
----

Program G8 to enter the radius mode for axis X on a lathe. When in
Radius mode the X axis moves on a lathe will be the distance from the
center. Thus a cut at X1 would result in a part that is 2" in diameter.
G8 is default at power up.

== G10 L1 Set Tool Table[[sec:G10-L1_]]
(((G10 L1 Tool Table)))

----
G10 L1 P- axes <R- I- J- Q->
----
* 'P' - coordinate system (0-9)
* 'R' - rotation about the Z axis
* 'I' - front angle (lathe)
* 'J' - back angle (lathe)
* 'Q' - orientation (lathe)

G10 L1 sets the tool table for the P tool number to the values of the words. 

A valid G10 L1 rewrites and reloads the tool table.

It is an error if:

* Cutter Compensation is on
* The P number is unspecified

For more information on cutter orientation, 
see the <<lathe-tool-orientation,Lathe Tool Orientation>> diagram. 

== G10 L2 Set Coordinate System[[sec:G10-L2_]]
(((G10 L2 Coordinate System)))

----
G10 L2 P- <axes R->
----
* 'P' - coordinate system (0-9)
* 'R' - rotation about the Z axis

G10 L2 sets the origin of a coordinate system.

To specify a coordinate system program P1 to P9 corresponding to 'G54' to 'G59.3'.
For the currently active coordinate system program P0.

Optionally program R to indicate the rotation of the XY axis around the Z axis.
All axis words are optional.

The origin of the coordinate system specified by the P number is
set to the given values (in terms of the not offset machine coordinate system).
Only those coordinates for which an axis word is included on the line will be set.

Being in incremental distance mode ('G91') has no effect on 'G10 L2'.
The direction of rotation is CCW as viewed from the Top View.

Important Concepts:

* G10 L2 Pn does not change from the current coordinate system to the one specified by P,
  you have to use G54-59.3 to select a coordinate system.
* When a rotation is in effect jogging an axis will only move that axis
  in a positive or negative direction and not along the rotated axis.
* If a 'G92' origin offset was in effect before 'G10 L2',
  it will continue to be in effect afterwards.
* The coordinate system whose origin is set by a 'G10' command may be
  active or inactive at the time the 'G10' is executed.
  If it is currently active, the new coordinates take effect immediately.

It is an error if:

* The P number does not evaluate to an integer in the range 0 to 9.
* An axis is programmed that is not defined in the configuration.

Examples:

[source,{ngc}]
----------------
G10 L2 P1 X3.5 Y17.2
----------------

Sets the origin of the first coordinate system (the one selected by 'G54') 
to be X=3.5 and Y=17.2. 
Because only X and Y are specified, the origin point is only moved in X and Y; 
the other coordinates are not changed.

[source,{ngc}]
----------------
G10 L2 P1 X0 Y0 Z0
----------------

Sets the XYZ coordinates of the G54 origin to the unoffset origin.

.Coordinate System[[cap:Set-Coordinate-System]]

[width="50%", options="header", cols="^,^,^"]
|========================================
|P Value |Coordinate System |G Code
|0 |Active |n/a
|1 |1 |G54
|2 |2 |G55
|3 |3 |G56
|4 |4 |G57
|5 |5 |G58
|6 |6 |G59
|7 |7 |G59.1
|8 |8 |G59.2
|9 |9 |G59.3
|========================================

The coordinate system is described in the <<cha:Coordinate-System,Coordinate System>> Section.

== G10 L10 Set Tool Table[[sec:G10-L10]]
(((G10 L10 Set Tool Table)))

----
G10 L10 P- axes <R- I- J- Q->
----
* 'P' - tool number
* 'R' - rotation about the Z axis
* 'I' - front angle (lathe)
* 'J' - back angle (lathe)
* 'Q' - orientation (lathe)

G10 L10 changes the tool table entry for tool P so that if the 
tool offset is reloaded, with the machine in its current position 
and with the current G5x and G92 offsets active, the current coordinates
for the given axes will become the given values.  The axes that are
not specified in the G10 L10 command will not be changed.

It is an error if:

* Cutter Compensation is on

== G10 L11 Set Tool Table[[G10-L11]]
(((G10 L11 Set Tool Table)))

----
G10 L11 P- axes <R- I- J- Q->
----
* 'P' - coordinate system (0-9)
* 'R' - rotation about the Z axis
* 'I' - front angle (lathe)
* 'J' - back angle (lathe)
* 'Q' - orientation (lathe)

G10 L11 is just like G10 L10 except that instead of setting the entry
according to the current offsets, it is set so that the current
coordinates would become the given value if the new tool offset
is reloaded and the machine is placed in the G59.3 coordinate
system without any G92 offset active.

This allows the user to set the G59.3 coordinate system according to a
fixed point on the machine, and then use that fixture to measure tools
without regard to other currently-active offsets.

It is an error if:

* Cutter Compensation is on

== G10 L20 Set Coordinate System[[sec:G10-L20]]
(((G10 L20 Set Coordinate System)))

----
G10 L20 P- axes <R->
----
* 'P' - coordinate system (0-9)
* 'R' - rotation about the Z axis

G10 L20 is similar to G10 L2 except that instead of setting the
offset/entry to the given value, it is set to a calculated value that
makes the current coordinates become the given value.

It is an error if:

* The P number does not evaluate to an integer in the range 0 to 9.
* An axis is programmed that is not defined in the configuration.

== G17 - G19.1 Plane Selection[[sec:G17-G18-G19]]
(((G17 G18 G19 Plane Selection)))(((Plane Selection)))

These codes set the current plane as follows:

* 'G17' - XY (default)
* 'G18' - ZX
* 'G19' - YZ
* 'G17.1' - UV
* 'G18.1' - WU
* 'G19.1' - VW

It is a good idea to include a plane selection in the preamble
of each g code file.

The effects of having a plane selected are discussed in Section 
<<sec:G2-G3-Arc,G2 G3>> and Section <<sec:G81-G89,G81 G89>>

== G20, G21 Units[[sec:G20-G21-Units]](((G20 Inches)))(((G21 Millimeters)))

* 'G20' - to use inches for length units.
* 'G21' - to use millimeters for length units.

It is a good idea to include units in the preamble
of each g code file.

== G28, G28.1 Go to Predefined Position[[sec:G28-G28.1]]
(((G28)))

* 'G28' - makes a rapid traverse move from the current position to the
          absolute position of the values in parameters 5161-5166. 
          The parameter values are in terms of the absolute coordinate system
          and the machine's native coordinate system.

* 'G28 axes' - will make a rapid traverse move to the position specified by
              'axes', then will make a rapid traverse move to the absolute
              position of the values in parameters 5161-5166.

* 'G28.1' - stores the current absolute position into parameters 5161-5166.

It is an error if :

* Radius compensation is turned on

== G30, G30.1 Go to Predefined Position[[sec:G30-G30.1]]
(((G30)))

* 'G30' - makes a rapid traverse move from the current position to the
          absolute position of the values in parameters 5181-5186. 
          The parameter values are in terms of the absolute coordinate
          system and the machine's native coordinate system.

* 'G30 axes' - will make a rapid traverse move to the position specified by
              'axes', then will make a rapid traverse move to the absolute
              position of the values in parameters 5181-5186.

* 'G30.1' - stores the current absolute position into parameters 5181-5186.

[NOTE]
G30 parameters will be used to move the tool when a M6 is programmed
if [TOOL_CHANGE_AT_G30]=1 is in the [EMCIO] section of the ini file.

It is an error if :

* Radius compensation is turned on

== G33 Spindle Synchronized Motion[[sec:G33-Spindle-Sync]]
(((G33 Spindle Synchronized Motion)))

----------------
G33 X- Y- Z- K-
<<<<<<< HEAD
----------------
=======
----
* 'K' - distance per revolution
>>>>>>> ec7a4b42

For spindle-synchronized motion in one direction, code 'G33 X- Y- Z- K-' 
where K gives the distance moved in XYZ for each revolution of the spindle. 
For instance, if starting at 'Z=0', 'G33 Z-1 K.0625' produces 
a 1 inch motion in Z over 16 revolutions of the spindle.
This command might be part of a program to produce a 16TPI thread. 
Another example in metric, 'G33 Z-15 K1.5' produces 
a movement of 15mm while the spindle rotates 10 times for a thread of 1.5mm. 

[NOTE]
K follows the drive line described by 'X- Y- Z-' and is not parallel to the Z axis.

Spindle-synchronized motions wait for spindle index, so multiple passes line up. 
'G33' moves end at the programmed endpoint.

All the axis words are optional, except that at least one must be used.

It is an error if:

* All axis words are omitted.
* The spindle is not turning when this command is executed
* The requested linear motion exceeds machine velocity limits 
    due to the spindle speed

== G33.1 Rigid Tapping[[sec:G33.1-Rigid-Tapping]]
(((G33.1 Rigid Tapping)))

----------------
G33.1 X- Y- Z- K-
<<<<<<< HEAD
----------------
=======
----
* 'K' - distance per revolution
>>>>>>> ec7a4b42

For rigid tapping (spindle synchronized motion with return), 
code 'G33.1 X- Y- Z- K-' where 'K-' gives the distance moved 
for each revolution of the spindle. 
A rigid tapping move consists of the following sequence:

[WARNING]
If X Y coordinates specificed are not the current coordinates when
calling G33.1 for tapping or the move will not be along the Z axis
but will traverse from the current location to the X Y specificed.

. A move to the specified coordinate, synchronized with the spindle at
   the given ratio and starting with a spindle index pulse.
. When reaching the endpoint, a command to reverse the spindle (e.g.,
   from clockwise to counterclockwise).
. Continued synchronized motion beyond the specified end coordinate
   until the spindle actually stops and reverses.
. Continued synchronized motion back to the original coordinate.
. When reaching the original coordinate, 
   a command to reverse the spindle a second time 
   (e.g., from counterclockwise to clockwise).
. Continued synchronized motion beyond the original coordinate 
   until the spindle actually stops and reverses.
. An *unsynchronized* move back to the original coordinate.

Spindle-synchronized motions wait for spindle index, 
so multiple passes line up. 
'G33.1' moves end at the original coordinate.

All the axis words are optional, except that at least one must be used.

<<<<<<< HEAD
It is an error if:

 - All axis words are omitted.
 - The spindle is not turning when this command is executed
 - The requested linear motion exceeds machine velocity limits 
   due to the spindle speed

Example:

[source,{ngc}]
----------------
=======
.Rigid Tapping Example
----
>>>>>>> ec7a4b42
;move to starting position
G0 X1.000 Y1.000 Z0.100
;rigid tapping a 20 TPI thread
G33.1 Z-0.750 K0.05
----------------

It is an error if:

* All axis words are omitted.
* The spindle is not turning when this command is executed
* The requested linear motion exceeds machine velocity limits 
   due to the spindle speed

== G38.x Straight Probe[[G38-probe]]
(((G38.x Probe)))

----
G38.x axes
----

* 'G38.2' - probe toward workpiece, stop on contact, signal error if failure
* 'G38.3' - probe toward workpiece, stop on contact
* 'G38.4' - probe away from workpiece, stop on loss of contact, signal error if failure
* 'G38.5' - probe away from workpiece, stop on loss of contact

[IMPORTANT]
You will not be able to use a probe move until your 
machine has been set up to provide a probe input signal. 
The probe input signal must be connected to 'motion.probe-input' in a .hal file. 
G38.x uses motion.probe-input to determine when the probe has made (or lost) contact. 
TRUE for probe contact closed (touching), FALSE for probe contact open. 

Program 'G38.x axes' to perform a straight probe operation. 
The axis words are optional, except that at least one of them must be used. 
The axis words together define the destination point that the probe will move towards, 
starting from the current location. If the probe is not tripped before teh destination
is reached G38.2 and G38.4 will signal an error.

The tool in the spindle must be a probe or contact a probe switch. 

It is an error if:

* the current point is the same as the programmed point.
* no axis word is used
* cutter radius compensation is enabled
* the feed rate is zero
* the probe is already in the target state

In response to this command, the machine moves the controlled point
(which should be at the center of the probe ball) in a straight line at the
current feed rate toward the programmed point. 
In inverse time feed mode, the feed rate is such that the whole motion 
from the current point to the programmed point would take the specified time. 
The move stops (within machine acceleration limits) 
when the programmed point is reached, 
or when the requested change in the probe input takes place, 
whichever occurs first. 

After successful probing, parameters 5061 to 5069 will be set to the
coordinates of X, Y, Z, A, B, C, U, V, W of the location of the controlled point 
at the time the probe changed state. 
After unsuccessful probing, they are set to the coordinates of the programmed point. 
Parameter 5070 is set to 1 if the probe succeeded and 0 if the probe failed. 
If the probing operation failed, G38.2 and G38.4 will signal an error 
by posting an message onscreen if the selected GUI supports that. 
And by halting program execution. 

A comment of the form '(PROBEOPEN filename.txt)' will open
'filename.txt' and store the 9-number coordinate consisting of 
XYZABCUVW of each successful straight probe in it. 
The file must be closed with '(PROBECLOSE)'. 

== G40 Compensation Off[[sec:G40]]
(((G40 Radius Compensation Off)))

* 'G40' - turn cutter radius compensation off. 
          The next move must be a straight move. 
          It is OK to turn compensation off when it is already off.

It is an error if:

* A G2/G3 arc move is programmed next after a G40.

== G41, G42 Tool Radius Compensation[[sec:G41-G42]]
(((G41 G42 Radius Compensation)))

----
G41 <D-> (left of programmed path)
G42 <D-> (right of programmed path)
----
* 'D' - tool number

The D word is optional; if there is no D word, the radius of 
the tool currently loaded with G43 will be used. 
If used, the D number should normally be the slot number of 
the tool in the spindle, although this is not required. 
It is OK for the D number to be zero; a radius value of zero will be used.

To start tool radius compensation to the left of the part profile, use G41. 
G41 starts cutter radius compensation to the left of the programmed line 
as viewed from the positive end of the axis perpendicular to the plane.

To start tool radius compensation to the right of the part profile, use G42. 
G42 starts cutter radius compensation to the right of the programmed line 
as viewed from the positive end of the axis perpendicular to the plane.

The lead in move must be at least as long as the tool radius. 
The lead in move can be a rapid move.

Cutter radius compensation may be performed if the XY-plane or XZ-plane is active.

User M100-M199 commands are allowed when Cutter Compensation is on.

The behavior of the machining center when cutter radius compensation
is on is described in the <<sec:Cutter-Radius-Compensation,Radius Compensation>> Section.

It is an error if:

* The D number is not an integer, is negative, or is larger than the
   number of carousel slots, 
* The YZ plane is active,
* Cutter radius compensation is commanded to turn on when it is already on.

== G41.1, G42.1 Dynamic Cutter Radius Compensation[[sec:G41.1-G42.1]]
(((G41.1 G42.1 Dynamic Radius Compensation)))

----
G41.1 D- <L-> (left of programmed path)
G42.1 D- <L-> (right of programmed path)
----
* 'D' - cutter diameter
* 'L' - tool orientation (see <<lathe-tool-orientation,lathe tool orientation>>)

The L word defaults to 0 if unspecified. 

It is an error if:

* The YZ plane is active.
* The L number is not in the range from 0 to 9 inclusive.
* The L number is used when the XZ plane is not active.
* Cutter compensation is commanded to turn on when it is already on.

== G43 Tool Length Offset[[sec:G43-G43.1-Tool]]
(((G43 Tool Length Offset)))

----
G43 <H->
----
* 'H' - tool number

* 'G43' - use the currently loaded tool from the last Tn M6.
          G43 changes subsequent motions by offsetting the Z and/or X
          coordinates by the length of the tool. G43 does not cause any
          motion. The next time a compensated axis is moved, that axis's
          endpoint is the compensated location.

* 'G43 H-' - use an offset from tool table.
             It is OK for the H number to be zero; an offset value of zero will be used.

It is an error if:

* the H number is not an integer, is negative, or is larger than the
   number of carousel slots.

== G43.1: Dynamic Tool Length Offset[[sec:G43.1-dynamic-tool-lengh-offset]]
(((G43.1 Dynamic Tool Length Offset)))

----
G43.1 axes
----

* 'G43.1 axes' - change subsequent motions by offsetting the Z and/or X
                 coordinates by the length of the tool. G43.1 does not cause any
                 motion. The next time a compensated axis is moved, that axis's
                 endpoint is the compensated location.

It is an error if:

* motion is commanded on the same line as 'G43.1'

== G49: Cancel Tool Length Compensation[[sec:G49-Tool]]
(((G49 Cancel Tool Length Offset)))

* 'G49' - cancels tool length compensation

It is OK to program using the same offset already in use. It is also
OK to program using no tool length offset if none is currently being
used.

== G53 Move in Absolute Coordinates[[sec:G53-Move-in]]
(((G53 Absolute Coordinates)))

----
G53 axes
----

To move in absolute coordinates from the machine origin, program 'G53'
on the same line as a linear move. 'G53' is not modal and must be
programmed on each line. 'G0' or 'G1' does not have to be programmed
on the same line if one is currently active. 
For example 'G53 G0 X0 Y0 Z0'  will move the axes to the home
position even if the currently
selected coordinate system has offsets in effect.

It is an error if:

* G53 is used without G0 or G1 being active, 
* or G53 is used while cutter radius compensation is on.

== G54-G59.3 Select Coordinate System[[sec:G54-G59.3]]
(((G54-G59.3 Select Coordinate System)))

* 'G54' - select coordinate system 1
* 'G55' - select coordinate system 2
* 'G56' - select coordinate system 3
* 'G57' - select coordinate system 4
* 'G58' - select coordinate system 5
* 'G59' - select coordinate system 6
* 'G59.1' - select coordinate system 7
* 'G59.2' - select coordinate system 8
* 'G59.3' - select coordinate system 9

The coordinate systems store the values 
for each system in the parameters shown in the following table.

.Coordinate System Parameters[[cap:Coordinate-Systems]]

[width="80%", options="header", cols="<,10*^"]
|====================================================================
|Select | CS | X    | Y    | Z    | A    | B    | C    | U    | V    | W
|G54    | 1  | 5221 | 5222 | 5223 | 5224 | 5225 | 5226 | 5227 | 5228 | 5229
|G55    | 2  | 5241 | 5242 | 5243 | 5244 | 5245 | 5246 | 5247 | 5248 | 5249
|G56    | 3  | 5261 | 5262 | 5263 | 5264 | 5265 | 5266 | 5267 | 5268 | 5269
|G57    | 4  | 5281 | 5282 | 5283 | 5284 | 5285 | 5286 | 5287 | 5288 | 5289
|G58    | 5  | 5301 | 5302 | 5303 | 5304 | 5305 | 5306 | 5307 | 5308 | 5309
|G59    | 6  | 5321 | 5322 | 5323 | 5324 | 5325 | 5326 | 5327 | 5328 | 5329
|G59.1  | 7  | 5341 | 5342 | 5343 | 5344 | 5345 | 5346 | 5347 | 5348 | 5349
|G59.2  | 8  | 5361 | 5362 | 5363 | 5364 | 5365 | 5366 | 5367 | 5368 | 5369
|G59.3  | 9  | 5381 | 5382 | 5383 | 5384 | 5385 | 5386 | 5387 | 5388 | 5389
|====================================================================

It is an error if:

* one of these G-codes is used while cutter radius compensation is on.

See the <<cha:Coordinate-System,Coordinate System>> Section for an overview of coordinate
systems.

== G61, G61.1 Exact Path Mode[[sec:G61-G61.1-G64]]
(((G61 G61.1 G64 Path Control)))(((Path Control)))(((Trajectory Control)))

* 'G61' - exact path mode. G61 visits the programmed point exactly, 
          even though that means temporarily coming to a complete stop.

* 'G61.1' - exact stop mode. Same as G61

== G64 Path Blending[[sec:G64-path-blending]]
(((G64 Path Blending)))

----
G64 <P- <Q->>
----
* 'P' - motion blending tolerance
* 'Q' - naive came tolerance 

* 'G64' - best possible speed.
* 'G64 P- <Q- >' blending with tolerance.

* 'G64' - without P means to keep the  best speed possible, no matter how
far away from the programmed point you end up.

* 'G64 P- Q-' - is a way to fine tune your system for best compromise
between speed and accuracy. The P- tolerance means that the actual path
will be no more than P- away from the programmed endpoint. The velocity
will be reduced if needed to maintain the path. In addition, when you
activate G64 P- Q- it turns on the 'naive cam detector'; when there are
a series of linear XYZ feed moves at the same feed rate that are less
than Q- away from being collinear, they are collapsed into a single
linear move. On G2/G3 moves in the G17 (XY) plane when the maximum
deviation of an arc from a straight line is less than the G64 P-
tolerance the arc is broken into two lines (from start of arc to
midpoint, and from midpoint to end). those lines are then subject to
the naive cam algorithm for lines. Thus, line-arc, arc-arc, and
arc-line cases as well as line-line benefit from the 'naive cam
detector'. This improves contouring performance by simplifying the
path. It is OK to program for the mode that is already active. See also
the <<sec:Path-Control-Mode,Path Control Mode>> Section and 
<<sec:trajectory-control,Trajectory Control>> Section for more
information on these modes. 
If Q is not specified then it will have the same behavior as before and
use the value of P-.

== G90, G91 Distance Mode[[sec:G90-G91-Set]]
(((G90, G91 Distance Mode)))

* 'G90' - absolute distance mode In absolute 
          distance mode, axis numbers (X, Y, Z, A, B, C, U, V, W) 
          usually represent positions in terms of the currently active
          coordinate system. Any exceptions to that rule are described
          explicitly in the <<sec:G81-G89,G81 G89>> Section. 

* 'G91' - incremental distance mode In incremental 
          distance mode, axis numbers usually represent
          increments from the current coordinate. 

== G90.1, G91.1 Arc Distance Mode[[sec:G90.1-G91.1]]
(((Arc Distance Mode)))

* 'G90.1' - absolute distance mode for I, J & K offsets.
            When G90.1 is in effect I and J both must be specified with G2/3
            for the XY plane or J and K for the XZ plane or it is an error.

* 'G91.1' - incremental distance mode for I, J & K offsets. G91.1 Returns 
            I, J & K to their default behavior.

== G92 Coordinate System Offset[[sec:G92-G92.1-G92.2-G92.3]]
(((G92 Coordinate System Offset)))

----
G92 axes
----

G92 makes the current point have the coordinates you want (without
motion), where the axis words contain the axis numbers you want.
All axis words are optional, except that at least one must be used.
If an axis word is not used for a given axis, the coordinate on
that axis of the current point is not changed. 

When 'G92' is executed, the origins of all coordinate systems move.
They move such that the value of the current controlled point, in the currently
active coordinate system, becomes the specified value. All coordinate
system's origins are offset this same distance.

For example, suppose the current point is at X=4 and there is
currently no 'G92' offset active. Then 'G92 x7' is programmed. This
moves all origins -3 in X, which causes the
current point to become X=7. This -3 is saved in parameter 5211.

Being in incremental distance mode has no effect on the action of 'G92'.

'G92' offsets may be already be in effect when the 'G92'  is called.
If this is the case, the offset is replaced with a new
offset that makes the current point become the specified value.

It is an error if:

* all axis words are omitted.

EMC2 stores the G92 offsets and reuses them on the next run of a
program. To prevent this, one can program a G92.1 (to erase them), or
program a G92.2 (to remove them - they are still stored).

See the <<cha:Coordinate-System,Coordinate System>> Section for an 
overview of coordinate systems.

See Section <<sec:G92-Offsets,Offsets>> Section for more information on Offsets.

== G92.1, G92.2 Reset Coordinate System Offsets[[sec:G92.1-G92.2]]

* 'G92.1' - reset axis offsets to zero and set parameters 5211 - 5219 to zero.
* 'G92.2' - reset axis offsets to zero.

== G93.3 Restore Axis Offsets[[sec:G93.3]]

* 'G93.3' - set the axis offset to the values saved in parameters 5211 to 5219

You can set axis offsets in one program and use the same offsets in
another program. Program 'G92'  in the first program. This will set
parameters 5211 to 5219. Do not use 'G92.1'  in the remainder of the
first program. The parameter values will be saved when the first
program exits and restored when the second one starts up. 
Use 'G92.3'  near the beginning of the second program. That will restore
the offsets saved in the first program.

== G93, G94, G95: Feed Rate Mode[[sec:G93-G94-G95-Mode]]
(((G93, G94, G95: Feed Rate Mode)))

* 'G93' - is Inverse Time Mode. In inverse time feed rate mode, an F word
          means the move should be completed in [one divided by the F number]
          minutes. For example, if the F number is 2.0, the move should be
          completed in half a minute.
+
When the inverse time feed rate mode is active, an F word must appear
on every line which has a G1, G2, or G3 motion, and an F word on a line
that does not have G1, G2, or G3 is ignored. Being in inverse time feed
rate mode does not affect G0 (rapid traverse) motions.

* 'G94' - is Units per Minute Mode.  
In units per minute feed rate mode, an F word is interpreted to mean
the controlled point should move at a certain number of inches per
minute, millimeters per minute, or degrees per minute, depending upon
what length units are being used and which axis or axes are moving.

* 'G95' - is Units per Revolution Mode 
In units per revolution mode, an F word is interpreted to mean the
controlled point should move a certain number of inches per revolution
of the spindle, depending on what length units are being used and which
axis or axes are moving. G95 is not suitable for threading, for
threading use G33 or G76.

It is an error if:

* Inverse time feed rate mode is active and a line with G1, G2, or G3
   (explicitly or implicitly) does not have an F word.
* A new feed rate is not specified after switching to G94 or G95

== G96, G97 Spindle Control Mode[[sec:G96-G97-Spindle]]
(((G96, G97 Spindle Control Mode)))

----
G96 <D- > S- (Constant Surface Speed)
G97 (RPM Mode)
----

* 'D' - maximum spindle RPM
* 'S' - surface speed

* 'G96 D- S-' - selects constant surface speed of S feet per minute 
                (if G20 is in effect) or meters per minute 
                (if G21 is in effect). D- is optional.
+                
When using G96, ensure that X0 in
the current coordinate system (including offsets and tool lengths) is
the center of rotation or EMC will not give the desired spindle speed. 
G96 is not affected by radius or diameter mode.

* 'G97' selects RPM mode.

It is an error if:

* S is not specified with G96
* A feed move is specified in G96 mode while the spindle is not turning

== G73 Drilling Cycle with Chip Breaking[[sec:G73-Drilling-Cycle]]
(((G73 Drilling Cycle Chip Break)))

----
G73 X- Y- Z- R- Q- <L-> 
----
* 'R' - retract position along the Z axis.
* 'Q' - delta increment along the Z axis.
* 'L' - repeat

The 'G73' cycle is drilling or milling with chip breaking. 
This cycle takes a Q number which represents a 'delta' increment along the Z axis.

 . Preliminary motion. 
   ** If the current Z position is below the R position,
   the Z axis is traversed to the R position.
   ** Move to the X Y coordinates
 . Move the Z-axis only at the current feed rate downward by delta or to
   the Z position, whichever is less deep. 
 . Rapid up a bit.
 . Repeat steps 2 and 3 until the Z position is reached at step 2.
 . Retract the Z-axis at traverse rate to R. 

It is an error if:

* the Q number is negative or zero.
* the R number is not specificed

== G76 Threading Cycle[[sec:G76-Threading-Canned]]

(((G76 Threading)))

----
G76 P- Z- I- J- R- K- Q- H- E- L-
----

.G76 Threading[[fig:G76-Threading]]

image::images/g76-threads.png[align="center"]


* 'Drive Line' - A line through the initial X position parallel to the Z.

* 'P-' - The 'thread pitch' in distance per revolution.

* 'Z-' - The final position of threads. At the end of the cycle the tool will
    be at this Z position.

* 'I-' - The 'thread peak' offset from the 'drive line'. Negative 'I' values
    are external threads, and positive 'I' values are internal threads.
    Generally the material has been turned
    to this size before the 'G76' cycle.

* 'J-' - A positive value specifying the 'initial cut depth'. The first
    threading cut will be 'J' beyond the 'thread peak' position.

* 'K-' - A positive value specifying the 'full thread depth'. The final
    threading cut will be 'K' beyond the 'thread peak' position.

Optional settings

* 'R-' - The 'depth degression'. 'R1.0' selects constant depth on successive
    threading passes. 'R2.0' selects constant area. Values between 1.0 and
    2.0 select decreasing
    depth but increasing area. Values above 2.0 select decreasing area.
    Beware that unnecessarily high degression values will cause a large
    number of passes to be used. (degression = a descent by stages or
    steps.)

* 'Q-' - The 'compound slide angle' is the angle (in degrees) describing to
    what extent successive passes should be offset along the drive line.
    This is used to cause one side of the tool to remove more material than
    the other. A positive 'Q' value causes the leading edge of the tool to
    cut more heavily.
    Typical values are 29, 29.5 or 30.

* 'H-' - The number of 'spring passes'. Spring passes are additional passes at
    full thread depth. If no additional passes are desired, program 'H0'.

* 'E-' - Specifies the distance along the drive line used for the taper. The
    angle of the taper will be so the last pass tapers to the thread crest
    over the distance specified with E.' E0.2'  will give a taper for the
    first/last 0.2 length units along the
    thread. For a 45 degree taper program E the same as K

* 'L-' - Specifies which ends of the thread get the taper. Program 'L0' for no
    taper (the default), 'L1' for entry taper, 'L2' for exit taper, or 'L3'
     for both entry and exit tapers. Entry tapers will pause at the drive
    line to synchronize with the index pulse then feed in to the beginning
    of the taper. No entry taper and the tool will rapid to the cut depth
    then synchronize and begin the cut.

The tool is moved to the initial X and Z positions prior to issuing
the G76. The X position is the 'drive line' and the Z position is the
start of the threads.

The tool will pause briefly for synchronization before each threading
pass, so a relief groove will be required at the entry unless the
beginning of the thread is past the end of the material or an entry
taper is used.

Unless using an exit taper, the exit move (traverse to original X) is
not synchronized to the spindle speed. With a slow spindle, the exit
move might take only a small fraction of a revolution. If the spindle
speed is increased after several passes are complete, subsequent exit
moves will require a larger portion of a revolution, resulting in a
very heavy cut during the exit move. This can be avoided by providing a
relief groove at the exit, or by not changing the spindle speed while
threading.

The final position of the tool will be at the end of the 'drive line'.
A safe Z move will be needed with an internal thread to remove the tool
from the hole.

It is an error if:

* The active plane is not the ZX plane
* Other axis words, such as X- or Y-, are specified
* The 'R-' degression value is less than 1.0.
* All the required words are not specified
* 'P-', 'J-', 'K-' or 'H-' is negative
* 'E-' is greater than half the drive line length

The sample program 'g76.ngc'  shows the use of the G76 canned cycle,
and can be previewed and
executed on any machine using the 'sim/lathe.ini' configuration.

The following example shows the result of running this G-Code:

[source,{ngc}]
----------------
G0 Z-.5 X .2
G76 P0.05 Z-1 I-.075 J0.008 K0.045 Q29.5 L2 E0.045
---------------

The tool is in the final position after the G76 cycle is completed.
You can see the entry path on the right from the Q29.5 and the exit
path on the left from the L2 E0.045. The white lines are the cutting
moves.

.G76 Threading Example[[fig:G76-Threading-Example]]

image::images/g76-01.png[align="center"]

== Canned Cycles[[sec:G80-G89]](((G80-G89 Canned Cycles)))

The canned cycles 'G81' through 'G89' are described in this section.

All canned cycles are performed with respect to the currently-selected
plane. Any of the six planes may be selected. Throughout this section,
most of the descriptions assume the XY-plane has been selected. The
behavior is analogous if another plane is selected, and the correct
words must be used. For instance, in the 'G17.1'  plane, the action of
the canned cycle is along W, and the locations
or increments are given with U and V. In this case substitute U,V,W for
X,Y,Z in the instructions below.

Rotary axis words are not allowed in canned cycles.  When the
active plane is one of the XYZ family, the UVW axis words are not
allowed.  Likewise, when the active plane is one of the UVW family, the
XYZ axis words are not allowed.

=== Common Words

All canned cycles use X, Y, Z, or U, V, W groups depending on the
plane selected and R words. The R (usually meaning retract) position is
along the axis perpendicular to the currently selected plane (Z-axis
for XY-plane, etc.) Some canned cycles use additional arguments.

=== Sticky Words

For canned cycles, we will call a number 'sticky' if, when the same
cycle is used on several lines of code in a row, the number must be
used the first time, but is optional on the rest of the lines. Sticky
numbers keep their value on the rest of the lines if they are not
explicitly programmed to be different. The R number is always sticky.

In incremental distance mode X, Y, and R numbers are treated as
increments from the current position and Z as an increment from the
Z-axis position before the move involving Z takes place. In absolute
distance mode, the X, Y, R, and Z numbers are absolute positions in the
current coordinate system.

=== Repeat Cycle

The L number is optional and represents the number of repeats.
L=0 is not allowed. If the repeat feature is used, it is
normally used in incremental distance mode, so that the same sequence
of motions is repeated in several equally spaced places along a
straight line. When L- is greater than 1 in incremental mode with the
XY-plane selected, the X and Y positions are determined by adding the
given X and Y numbers either to the current X and Y positions (on the
first go-around) or to the X and Y positions at the end of the previous
go-around (on the repetitions). Thus, if you program 'L10' , you will
get 10 cycles. The first cycle will be distance X,Y from
the original location. The R and Z positions do not change during the
repeats. The L number is not sticky. In absolute distance mode,
L>1 means 'do the same cycle in the same place several
times', Omitting the L word is equivalent to specifying L=1.

=== Retract Mode

The height of the retract move at the end of each repeat (called
'clear Z' in the descriptions below) is determined by the setting of
the retract mode: either to the original Z position (if that is above
the R position and the retract mode is 'G98', OLD_Z), or otherwise to
the R position. See the <<sec:G98-G99-Set,G98 G99>> Section.

=== Canned Cycle Errors

It is an error if:

* X, Y, and Z words are all missing during a canned cycle, 
* Axis words from different groups (XYZ) (UVW) are used together,
* a P number is required and a negative P number is used, 
* an L number is used that does not evaluate to a positive integer, 
* rotary axis motion is used during a canned cycle, 
* inverse time feed rate is active during a canned cycle, 
* or cutter radius compensation is active during a canned cycle.

If the XY plane is active, the Z number is sticky, and it is an error
if:

* the Z number is missing and the same canned cycle was not already
   active, 
* or the R number is less than the Z number.

If other planes are active, the error conditions are analogous to the
XY conditions above.

=== Preliminary and In-Between Motion

Preliminary motion is a set of motions that is common to all of the
milling canned cycles. If the current Z position is below the R position,
the Z axis is traversed to the R position. This happens only once,
regardless of the value of L.

In addition, at the beginning of the first cycle and each repeat, the
following one or two moves are made

. a straight traverse parallel to the XY-plane to the given XY-position, 
. a straight traverse of the Z-axis only to the R position, if it is not
 already at the R position. 

If another plane is active, the preliminary and in-between motions are
analogous.

== G80 Cancel Modal Motion[[sec:G80-Cancel-Modal]]
(((G80 Cancel Modal Motion)))

* 'G80' - cancel modal motion. 'G80' is part of modal group 0, so programming
          any other G code from modal group 0 will also cancel the canned cycle.

It is an error if:

*  Axis words are programmed when G80 is active, unless a modal 
   group 0 Gcode is programmed which uses axis words.

== G81 Drilling Cycle[[sec:G81-Drilling-Cycle]]

(((G81 Drilling Cycle)))

----
G81 (X- Y- Z-) or (U- V- W-) R- L-
----

The 'G81' cycle is intended for drilling.

 . Preliminary motion, as described above. 
 . Move the Z-axis only at the current feed rate to the Z position.
 . Retract the Z-axis at traverse rate to clear Z. 

Example 1 Suppose the current position is (1, 2, 3) and the
XY-plane has been
selected, and the following line of NC code is interpreted.


[source,{ngc}]
---------------
G90 G81 G98 X4 Y5 Z1.5 R2.8
---------------

This calls for absolute distance mode ('G90') and OLD_Z retract mode
('G98') and calls for the 'G81'  drilling cycle to be performed once.
The X number and X position are
4. The Y number and Y position are 5. The Z number and Z position are
1.5. The R number and clear Z are 2.8. Old Z is 3. The following moves
take place.

 . a traverse parallel to the XY-plane to (4,5,3) 
 . a traverse parallel to the Z-axis to (4,5,2.8) 
 . a feed parallel to the Z-axis to (4,5,1.5) 
 . a traverse parallel to the Z-axis to (4,5,3) 

Example 2  Suppose the current position is (1, 2, 3) and the
XY-plane has been
selected, and the following line of NC code is interpreted.

[source,{ngc}]
---------------
G91 G81 G98 X4 Y5 Z-0.6 R1.8 L3
---------------

This calls for incremental distance mode ('G91') and OLD_Z retract
mode ('G98') and calls for the 'G81'  drilling cycle to be repeated
three times. The X number is 4, the Y
number is 5, the Z number is -0.6 and the R number is 1.8. The initial
X position is 5 (=1+4), the initial Y position is 7 (=2+5), the clear Z
position is 4.8 (=1.8+3), and the Z position is 4.2 (=4.8-0.6). Old Z
is 3.

The first move is a traverse along the Z-axis to (1,2,4.8), since old
Z < clear Z.

The first repeat consists of 3 moves.

 . a traverse parallel to the XY-plane to (5,7,4.8)
 . a feed parallel to the Z-axis to (5,7, 4.2)
 . a traverse parallel to the Z-axis to (5,7,4.8) 

The second repeat consists of 3 moves. The X position is reset to 9
(=5+4) and the Y position to 12 (=7+5).

 . a traverse parallel to the XY-plane to (9,12,4.8)
 . a feed parallel to the Z-axis to (9,12, 4.2)
 . a traverse parallel to the Z-axis to (9,12,4.8) 

The third repeat consists of 3 moves. The X position is reset to 13
(=9+4) and the Y position to 17 (=12+5).

 . a traverse parallel to the XY-plane to (13,17,4.8) 
 . a feed parallel to the Z-axis to (13,17, 4.2) 
 . a traverse parallel to the Z-axis to (13,17,4.8) 

== G82 Drilling Cycle with Dwell[[sec:G82-Drilling-Dwell]]

(((G82 Drilling Cycle Dwell)))

----
G82 (X- Y- Z-) or (U- V- W-) R- L- P-
----

The 'G82' cycle is intended for drilling with a dwell at the bottom of
the hole.

 . Preliminary motion, as described above.
 . Move the Z-axis only at the current feed rate to the Z position. 
 . Dwell for the P number of seconds.
 . Retract the Z-axis at traverse rate to clear Z.

== G83 Peck Drilling[[sec:G83-Drilling-Peck]]

(((G83 Peck Drilling)))

----
G83 (X- Y- Z-) or (U- V- W-) R- L- Q-
----

The 'G83' cycle (often called peck drilling) is intended for deep
drilling or
milling with chip breaking. The retracts in this cycle clear the hole
of chips and cut off any long stringers (which are common when drilling
in aluminum). This cycle takes a Q number which represents a 'delta'
increment along the Z-axis. The retract before final depth will always 
be to the 'retract' plane even if G98 is in effect. The final retract will
honor the G98/99 in effect.

 . Preliminary motion, as described above. 
 . Move the Z-axis only at the current feed rate downward by delta or to
   the Z position, whichever is less deep. 
 . Rapid back out to the retract plane specified by the R word. 
 . Rapid back down to the current hole bottom, backed off a bit.
 . Repeat steps 2, 3, and 4 until the Z position is reached at step 2.
 . Retract the Z-axis at traverse rate to clear Z. 

It is an error if:

* the Q number is negative or zero.

== G84 Right-Hand Tapping[[sec:G84-Right-Hand-Tapping]]

(((G84 Right-Hand Tapping)))

This code is currently unimplemented in EMC2. It is accepted, but the
behavior is undefined. See section <<sec:G33.1-Rigid-Tapping,G33.1>>

== G85 Boring, No Dwell, Feed Out[[sec:G85-Boring-Feed-Out]]

(((G85 Boring, No Dwell, Feed Out)))

----
G85 (X- Y- Z-) or (U- V- W-) R- L-
----

The 'G85' cycle is intended for boring or reaming, but could be used
for drilling or milling.

 . Preliminary motion, as described above. 
 . Move the Z-axis only at the current feed rate to the Z position.
 . Retract the Z-axis at the current feed rate to clear Z. 

== G86 Boring, Spindle Stop, Rapid Out[[sec:G86-Boring-Rapid-Out]]

(((G86 Boring, Spindle Stop, Rapid Out)))

----
G86 (X- Y- Z-) or (U- V- W-) R- L- P-
----

The 'G86' cycle is intended for boring. This cycle uses a P number
for the number of seconds to dwell.

 . Preliminary motion, as described above. 
 . Move the Z-axis only at the current feed rate to the Z position.
 . Dwell for the P number of seconds.
 . Stop the spindle turning.
 . Retract the Z-axis at traverse rate to clear Z.
 . Restart the spindle in the direction it was going. 

The spindle must be turning before this cycle is used. 

It is an error if:

* the spindle is not turning before this cycle is executed.

== G87 Back Boring[[sec:G87-Back-Boring]]

(((G87 Back Boring)))

This code is currently unimplemented in EMC2. It is accepted, but the
behavior is undefined.

== G88 Boring, Spindle Stop, Manual Out[[sec:G88-Boring-Manual-Out]]

(((G88 Boring, Spindle Stop, Manual Out)))

This code is currently unimplemented in EMC2. It is accepted, but the
behavior is undefined.

== G89 Boring, Dwell, Feed Out[[sec:G89-Boring-Dwell,]]

(((G89 Boring, Dwell, Feed Out)))

----
G89 (X- Y- Z-) or (U- V- W-) R- L- P-
----

The 'G89' cycle is intended for boring. This cycle uses a P number,
where P specifies the number of seconds to dwell.

 . Preliminary motion, as described above.
 . Move the Z-axis only at the current feed rate to the Z position. 
 . Dwell for the P number of seconds. 
 . Retract the Z-axis at the current feed rate to clear Z. 

== G98, G99 Set Canned Cycle Return Level[[sec:G98-G99-Set]]

(((G98, G99 Canned Cycle Return)))

G98 Retract to the position that axis was in just before this series
of one or more contiguous canned cycles was started.

G99 Retract to the position specified by the R word of the canned cycle. 

When the spindle retracts during canned cycles, there
are two options to indicate how it retracts: (1) Withdrawal perpendicular 
to the current position to the position indicated by the R word, or (2) 
Withdrawal perpendicular to the current position 
to the position which was that of this axis just before the start of
the canned cycle (unless the position is less than
that indicated by the R word, in which case the latter will
would be used).

To use (1), program 'G99'. To use (2), program 'G98'. 
Remember that the R word has different meanings mode
absolute displacement and incremental mode of travel.

The 'initial' (G98) plane is reset any time cycle motion mode is
abandoned, whether explicitly (G80) or implicitly (any motion code
that is not a cycle).  Switching among cycle modes (say G81
to G83) does NOT reset the 'initial' plane. It is possible to switch
between G98 and G99 during a series of cycles.

<<<<<<< HEAD
= M Codes

== M0, M1, M2, M30, M60 Program Stopping and Ending[[sec:M0-M1-M2]]

(((M0 Program Stop)))
(((M1 Program Optional Stop)))
(((M2 Program End)))
(((M30 Program End)))
(((M60 Program End)))

To pause a running program temporarily 
(regardless of the setting of the optional stop switch), 
program M0. 
EMC2 remains in the Auto Mode so MDI and 
other manual actions are not enabled.

To pause a running program temporarily 
(but only if the optional stop switch is on), 
program M1. 
EMC2 remains in the Auto Mode so MDI and 
other manual actions are not enabled.

It is OK to program 'M0' and 'M1' in MDI mode, 
but the effect will probably not be noticeable, 
because normal behavior in MDI mode is 
to stop after each line of input anyway.

To exchange pallet shuttles and then stop a running program
temporarily (regardless of the setting of the optional stop switch),
program 'M60'.

If a program is stopped by an 'M0', 'M1', or 'M60', pressing the
cycle start button will restart the program at the following line.

To end a program, program 'M2'. 
To exchange pallet shuttles and then end a program, program 'M30'. 
Both of these commands have the following effects: 

 . Change from Auto mode to MDI mode.
 . Origin offsets are set to the default (like 'G54').
 . Selected plane is set to XY plane (like 'G17'). 
 . Distance mode is set to absolute mode (like 'G90'). 
 . Feed rate mode is set to units per minute (like 'G94').
 . Feed and speed overrides are set to ON (like 'M48'). 
 . Cutter compensation is turned off (like 'G40'). 
 . The spindle is stopped (like 'M5'). 
 . The current motion mode is set to feed (like 'G1'). 
 . Coolant is turned off (like 'M9'). 

No more lines of code in an RS274/NGC file will be executed 
after the M2 or M30 command is executed. 
Pressing cycle start will start the program 
at the beginning of the file.

To abort a program if an error condition is detected in an oword NGC
routine, consider using the <<sub:Abort-with-message,ABORT>>
statement.


== M3, M4, M5 Spindle Control[[sec:M3-M4-M5]]

(((M3 Spindle CW)))
(((M4 Spindle CCW)))
(((M5 Spindle Stop)))

To start the spindle clockwise at the 'S' speed, program 'M3'. +
To start the spindle counterclockwise at the 'S' speed, program 'M4'. +
To stop the spindle from turning, program 'M5'.

It is OK to use 'M3' or 'M4' if the spindle speed is set to zero. 
If this is done 
(or if the speed override switch is enabled and set to zero), 
the spindle will not start turning. 
If, later, the spindle speed is set above zero 
(or the override switch is turned up), 
the spindle will start turning. 
It is OK to use 'M3' or 'M4' when the spindle is already 
turning or to use 'M5' when the spindle is already stopped.

== M6 Tool Change[[sec:M6-Tool-Change]]

(((M6-Tool-Change)))

=== Manual Tool Change

If the HAL component hal_manualtoolchange is loaded, 
M6 will stop the spindle and prompt the user to change the tool. 
For more information on hal_manualtoolchange see 
Section (<<sec:Manual-Tool-Change>>)

=== Tool Changer

To change a tool in the spindle from the tool currently in the spindle
to the tool most recently selected (using a T word - see Section 
<<sec:T-Select-Tool>>), program 'M6'. 
When the tool change is complete:

 - The spindle will be stopped. 
 - The tool that was selected (by a T word on the same line or on any
   line after the previous tool change) will be in the spindle. 
   The T number is an integer giving the 
   changer slot of the tool (not its id).
 - If the selected tool was not in the spindle before the tool change,
   the tool that was in the spindle 
   (if there was one) 
   will be in its changer slot. 
 - If configured in the .ini file some axis positions may move when a M6
   is issued. See the EMCIO section of the Integrator's Manual for more
   information on tool change options.
 - No other changes will be made. For example, coolant will continue to
   flow during the tool change unless it has been turned off by an 'M9'. 
 - The tool length offset is not changed, 
   use G43 to change the tool length offset.

The tool change may include axis motion. 
It is OK (but not useful) to program a change to the tool already in the spindle. 
It is OK if there is no tool in the selected slot; 
in that case, the spindle will be empty after the tool change. 
If slot zero was last selected, 
there will definitely be no tool in the spindle after a tool change.

== M7, M8, M9 Coolant Control[[sec:M7-M8-M9]]

(((M7 Mist Coolant)))
(((M8 Flood Coolant)))
(((M9 Coolant Off)))

To turn mist coolant on, program 'M7'. +
To turn flood coolant on, program 'M8'. +
To turn all coolant off, program 'M9'.

It is always OK to use any of these commands, 
regardless of what coolant is on or off.

== M19 Orient Spindle [[sec:M19]]
(((M19 Orient Spindle)))

To start spindle orientation mode, program `M19`.

 M19 R- P- Q-

 - The optional R- word specifies the desired angle in degrees (default 0). 
 - The optional P- word specifies the rotation direction (default 0).
 - The optional Q- word specifies the timeout ins seconds to wait for  orient to complete.

M19 cancels spindle rotation mode and enters spindle orientation
mode. M19 turns off the spindle, unlocks the spindle brake and then starts the
orientation HAL pin protocol. See the motion manpage for the pin
description.

The P parameter is interpreted as follows:

 - 0: rotate clockwise or counterclockwise for smallest angular movement
 - 1: always rotate clockwise 
 - 2: always rotate counterclockwise

Any M3,M4,M5 spindle command will cancel spindle orientation mode and
switch back to rotation mode, which is the default.

The `[RS274NGC]ORIENT_OFFSET` value from the ini file is added to the
R word to define an arbitrary zero position.

The Q word commands the spindle orient support to wait for the orient
cycle to complete. If no Q word is given, the orient cycle is
initiated but not waited for in order to allow parallel operations of
e.g. a rapid move and a spindle orient.

An `M19` command with just a `Q` word, but no `R` and `P` words will
wait for the last M19 cycle to complete, which is considered complete
when the HAL logic asserts `motion.spindle-locked`.

It is an error to specify a Q value less than 0.

M19 is a modal group 7 command (same as M3,M4,M5). 

== M48-M53 Overrides[[sec:Overrides]]

=== M48, M49 Override Control[[sec:M48-Both-Override]][[sec:M49-Neither-Override]]

(((M48, M49 Override Control)))

To enable the spindle speed and feed rate override controls, program 'M48'. 
To disable both controls, program 'M49'. 
See Section <<sec:Feed-Interaction>> for more details. 
It is OK to enable or disable the controls when 
they are already enabled or disabled. 
These controls can also be toggled individually 
using M50 and M51 as described in the 
sections <<sec:M50-Feed-Override>> and <<sec:M51-Spindle-Override>>.

=== M50 Feed Override Control[[sec:M50-Feed-Override]]

(((M50 Feed Override Control)))

To enable the feed rate override control, 
program 'M50' or 'M50 P1'. 
To disable the control, program 'M50 P0'. 
While disabled the feed override will have no influence, 
and the motion will be executed at programmed feed rate. 
(unless there is an adaptive feed rate override active).

=== M51 Spindle Speed Override Control[[sec:M51-Spindle-Override]]

(((M51 Spindle Speed Override)))

To enable the spindle speed override control, 
program 'M51' or 'M51 P1'. 
To disable the control program 'M51 P0'. 
While disabled the spindle speed override 
will have no influence, and the spindle speed 
will have the exact program specified value
(using the S-word as described in <<sec:S-Set-Spindle>>).

=== M52 Adaptive Feed Control[[sec:M52-Adaptive-Feed-Control]]

(((M52 Adaptive Feed Control)))

To use an adaptive feed, program 'M52' or 'M52 P1'. 
To stop using adaptive feed, program 'M52 P0'. 
When adaptive feed is enabled, 
some external input value is used together with the 
user interface feed override value and 
the commanded feed rate to set the actual feed rate. 
In EMC2, the HAL pin 'motion.adaptive-feed' is used for this purpose. 
Values on 'motion.adaptive-feed' should range 
from 0 (feed hold) to 1 (full speed).

=== M53 Feed Stop Control[[sec:M53-Feed-Stop-Control]]

(((M53 Feed Stop Control)))

To enable the feed stop switch, program 'M53' or 'M53 P1'. To disable
the switch program 'M53 P0' . Enabling the feed stop switch will allow
motion to be interrupted by means of the feed stop control. 
In EMC2, the HAL pin 'motion.feed-hold' is used for this purpose. 
Values of 1 will cause the motion to stop (if 'M53' is active). 

== M61 Set Current Tool Number[[sec:M61-Set-Current-Tool-Number]]

(((M61 Set Current Tool Number)))

To change the current tool number while in MDI or Manual mode program
a M61 Qxx in the MDI window. One use is when you power up EMC with a
tool currently in the spindle you can set that tool number without
doing a tool change.

It is an error if:

 - Q- is not 0 or greater

== M62 to M65 Output Control[[sec:M62-to-M65]]

(((M62 to M65 Output Control)))

To control a digital output bit, program 'M- P-', where the M-word
ranges from 62 to 65, and the P-word ranges from 0 
to a default value of 3. If needed the the number of I/O can be
increased by using the num_dio parameter when loading the motion
controller. See the Integrator's Manual Configuration Section EMC and
HAL section for more information.

 - The P- word specifies the digital output number.

M62::(((M62)))
    Turn on digital output synchronized with motion

M63::(((M63)))
    Turn off digital output synchronized with motion

M64::(((M64)))
    Turn on digital output immediately

M65::(((M65)))
    Turn off digital output immediately

The M62 & M63 commands will be queued. Subsequent commands referring
to the same output number will overwrite the older settings. More than
one output change can be specified by issuing more than one M62/M63
command.

The actual change of the specified outputs will happen at the
beginning of the next motion command. If there is no subsequent motion
command, the queued output changes won't happen. It's best to always
program a motion g-code (G0, G1, etc) right after the M62/63.

M64 & M65 happen immediately as they are received by the motion
controller. They are not synchronized with movement, and they will
break blending.

== M66 Input Control[[sec:M66-Input-Control]]

(((M66 Input Control)))

To read the value of an analog or digital input pin, program 
'M66 P- E- L- Q-', where the P-word and the E-word ranges 
from 0 to 3. If needed, the the number of I/O can be increased 
by using the num_dio or num_aio parameter when 
loading the motion controller. See the Integrator's
Manual, Configuration Section, EMC and HAL subsection, for more
information. 
Only one of the P or E words must be present. 
It is an error if they are both missing.

M66::(((M66)))
    Wait on an input

 - The P- word specifies the digital input number. 
 - The E- word specifies the analog input number. 
 - The L- word specifies the wait type:

   0: WAIT_MODE_IMMEDIATE - no waiting, returns immediately. 
       The current value of the input is stored in parameter #5399
   1: WAIT_MODE_RISE - waits for the selected input to perform a rise event.
   2: WAIT_MODE_FALL - waits for the selected input to perform a fall event.
   3: WAIT_MODE_HIGH - waits for the selected input to go to the HIGH state.
   4: WAIT_MODE_LOW - waits for the selected input to go to the LOW state.

 -  The Q-word specifies the timeout in seconds for waiting. If the timeout is
   exceeded, the wait is interrupt, and the variable #5399 will be holding
   the value -1. The Q value is ignored if the L-word is zero (IMMEDIATE).
   A Q value of zero is an error if the L-word is non-zero.
 - Mode 0 is the only one permitted for an analog input.

M66 wait on an input stops further execution of the program, until the
selected event (or the programmed timeout) occurs.

It is an error to program M66 with both a P-word and an E-word (thus
selecting both an analog and a digital input).In EMC2 these inputs are
not monitored in real time and thus should not be used for
timing-critical applications.

== M67 Analog Output[[sec:M67-Analog-Output]]

(((M67 Analog Motion Output Control)))

To control an analog output synchronized with motion, program 
'M67 E- Q-', where the E word ranges from 0 to the default maximum 
of 3 and Q is the value to set. The number of I/O can be increased by 
using the num_aio parameter when loading the motion controller. See the 
'EMC2 and HAL' chapter in the Configuration Section of the Integrator 
Manual for more information on the Motion Controller. M67 functions the 
same as M62-63. See the M62-65 section for information about queuing 
output commands synchronized with motion.

== M68 Analog Output[[sec:M68-Analog-Output]]

(((M68 Analog Aux Output Control)))

To control an analog output immediately, program 'M68 E- Q-', where
the E word ranges from 0 to the default maximum of 3 and Q is
the value to set. The number of I/O can be increased by using the
num_aio parameter when loading the motion controller. See the 'EMC2 and
HAL' chapter in the Configuration Section of the Integrator's Manual for
more information on the Motion Controller. M68 functions the same as
M64-65. See the M62-65 section for information about immediate output
commands.

include::saverestore.txt[]

== M100 to M199 User Defined Commands[[sec:M100-to-M199]]

(((M100 to M199 User Defined Commands)))
(((User Defined Commands M100-M199)))

To invoke a user-defined command, program 'M1nn P- Q-' where 'P-' and 'Q-'
are both optional and must be a number. The external program 'M1nn'
must be in the directory named in [DISPLAY] PROGRAM_PREFIX in the ini
file and is executed with the P and Q values as its two arguments.
Execution of the RS274NGC file pauses until the invoked program exits.
Any valid executable file can be used.

The error 'Unknown M code used' denotes one of the following

 - The specified User Defined Command does not exist
 - The file is not an executable file

For example to open and close a collet closer that is controlled by a
parport pin using a bash script file using M101 and M102. Create two
files called M101 and M102. Set them as executable files (typically
right click/properties/permissions) before running EMC2. Make sure the
parport pin is not connected to anything in a HAL file.

M101 (file name)

----
#!/bin/sh
# file to turn on parport pin 14 to open the collet closer
halcmd setp parport.0.pin-14-out True
exit 0
----

M102 (file name)
----
#!/bin/sh
# file to turn off parport pin 14 to open the collet closer
halcmd setp parport.0.pin-14-out False
exit 0
----

To pass a variable to a M1nn file you use the P and Q option like this:

    M100 P123.456 Q321.654

In your M100 file it might look like this:

----
#!/bin/sh
voltage=$1
feedrate=$2
halcmd setp thc.voltage $voltage
halcmd setp thc.feedrate $feedrate
exit 0
----

== O Codes[[cha:O-Codes]]

(((O Codes)))

O-codes provide for flow control in NC programs. Each block has an
associated number, which is the number used after O. Care must be taken
to properly match the O-numbers. O codes use the letter 'O' not the
number zero as the first character in the number like O100.

The behavior is undefined if:

 - Other words are used on a line with an O- word
 - Comments are used on a line with an O-word

The following statements  cause an error message and  abort the
interpreter:

 - a `return` or `endsub` not within a sub defintion
 - a label on `repeat` which is defined elsewhere
 - a label on `while` which is defińed elsewhere and not referring to a `do`
 - a label on `if` defined elsewhere
 - a undefined label on `else` or `elseif`
 - a label on `else`, `elseif` or `endif` not pointing to a matching `if`
 - a label on `break` or `continue` which does not point to a matching `while` or `do`
 - a label on `endrepeat` or `endwhile` no referring to a corresponding `while` or `repeat`
    
To make these errors non-fatal  warnings on stderr, set bit 0x20 in
the `[RS274NGC]FEATURE=` mask ini option. 


=== Subroutines: sub, endsub, return, call
(((Subroutines: sub, endsub, return, call)))
(((sub)))(((endsub)))(((return)))(((call)))

Subroutines extend from a 'O- sub' to an 'O- endsub' . The lines
inside the subroutine (the 'body') are not executed in
order; instead, they are executed each time the subroutine is called
with 'O- call'. 

[source,{ngc}]
---------------------------------------------------------------------
    O100 sub (subroutine to move to machine home)
    G0 X0 Y0 Z0
    O100 endsub
    (many intervening lines)
    O100 call
---------------------------------------------------------------------

Inside a subroutine, 'O- return'  can be executed. This immediately
returns to the calling code, just
as though 'O- endsub' was encountered.

'O- call' takes up to 30 optional arguments, which are passed to the
subroutine
 as '#1', '#2' , ..., #N. Parameters from #N+1 to #30 have the same
value as in the
calling context. On return from the subroutine, the values of
parameters #1 through #30 (regardless of the number of arguments) will
be restored to the values they had before the call. Parameters #1 - #30
are local to the subroutine.

Because '1 2 3' is parsed as the number 123, the parameters must be
enclosed in
square brackets. The following calls a subroutine with 3 arguments:

[source,{ngc}]
---------------------------------------------------------------------
    O200 call [1] [2] [3]
---------------------------------------------------------------------

Subroutine bodies may not be nested. They may only be called after
they are defined. They may be called from other functions, and may call
themselves recursively if it makes sense to do so. The maximum
subroutine nesting level is 10.

==== Subroutine return values [[sec:Subroutine-return-values]]
Subroutines may pass optional return values when executing `return` or
`endsub`. The value of an optional expression after a `return` or
`endsub` sets the <<param:_value,`#<_value>`>> named parameter. A
`return` or `endsub` with no trailing expression sets `#<_value>` to
0:

[source,{ngc}]
---------------------------------------------------------------------
o1000 sub
o1010 if [#1 GT 0]
o1010    return [123]  ; sets #<_value> to 123
o1010 endif

o1020 if [#1 LT 0]
o1020    return  ; sets #<_value> to default value of 0
o1020 endif

o1000 endsub [4711]  ; sets #<_value> to 4711

o1000 call [23]
o2000 if [#<_value> EQ 0] ; accessing the return value
...
---------------------------------------------------------------------

==== Subroutine side effects
Subroutines may change the value
of parameters above #30 and those changes will be visible to the
calling code. Subroutines may also change the value of global named
parameters.



=== Looping: do, while, endwhile, break, continue
(((Looping: do, while, endwhile, break, continue)))
(((do)))(((while)))(((endwhile)))(((break)))(((continue)))

The 'while loop' has two structures: while/endwhile, and do/while. In
each case, the loop is exited when the 'while' condition evaluates to
false.
[source,{ngc}]
---------------------------------------------------------------------
    (draw a sawtooth shape)
    F100
    #1 = 0
    O101 while [#1 lt 10]
    G1 X0
    G1 Y[#1/10] X1
    #1 = [#1+1]
    O101 endwhile
---------------------------------------------------------------------
Inside a while loop, `O- break` immediately exits the loop, and `O-
continue` immediately skips to the next evaluation of the `while` 
condition. If it is still true, the loop begins again at the top. If
it is false, it exits the loop.

=== Conditional: if, else, elseif, endif
(((Conditional: if, else, elseif, endif)))
(((if)))(((else)))(((elseif)))(((endif)))

The 'if' conditional executes one group of statements if a condition
is true and another if it is false.
[source,{ngc}]
---------------------------------------------------------------------
    (Set feed rate depending on a variable)
    O102 if [#2 GT 5]
    F100
    O102 elseif [#2 GT 3]
    F300
    O102 else
    F200
    O102 endif
---------------------------------------------------------------------
=== Repeat
(((Repeat)))

The 'repeat' will execute the statements inside of the
repeat/endrepeat the specified number of times. The example shows how
you might mill a diagonal series of shapes starting at the present
position.
[source,{ngc}]
---------------------------------------------------------------------
    (Mill 5 diagonal shapes)
    G91 (Incremental mode)
    O103 repeat [5]
    ... (insert milling code here)
    G0 X1 Y1 (diagonal move to next position)
    O103 endrepeat
    G90 (Absolute mode)
---------------------------------------------------------------------

=== Indirection
(((Indirection)))

The O-number may be given by a parameter or calculation.
[source,{ngc}]
---------------------------------------------------------------------
    O[#101+2] call
---------------------------------------------------------------------
=== Computing values in O-words

In O-words, Parameters (section  <<sub:Numbered-Parameters>>),
Expressions (section  <<sub:Expressions>>), 
Binary Operators (section <<sub:Binary-Operators>>), 
and Functions (table <<cap:Functions>>) are particularly useful.

== Calling Files
(((Calling Files)))

To call a separate file with a subroutine name the file the same as
your call and include a sub and endsub in the file. The file must be in
the directory pointed to by PROGRAM_PREFIX, or one of the directories
in SUBROUTINE_PATH. The file name can include
lowercase letters, numbers, dash, and underscore only.

[source,{ngc}]
---------------
o<myfile> call (a named file)
---------------


or

[source,{ngc}]
----------------
o123 call (a number file)
----------------

In the called file you must include the oxxx sub and endsub and the
file must be a valid file.

[source,{ngc}]
---------------
o<myfile> sub
...
o<myfile> endsub
M2
--------------

= Other Codes

== F: Set Feed Rate[[sec:F-Set-Feed]]

(((F: Set Feed Rate)))

To set the feed rate, program 'F<n>' where 'n' is a number. 
The application of the feed rate is as described in Section 
<<sec:Feed-Rate>>, unless inverse time feed rate mode is in effect, 
in which case the feed rate is as described in 
Section <<sec:G93-G94-G95-Mode>>.

== S: Set Spindle Speed[[sec:S-Set-Spindle]]

(((S: Set Spindle Speed)))

To set the speed in revolutions per minute (RPM) of the spindle, program 'S-'. 
The spindle will turn at that speed when it has been programmed to start turning. 
It is OK to program an S word whether the spindle is turning or not. 
If the speed override switch is 
enabled and not set at 100%, 
the speed will be different from what is programmed. 
It is OK to program S0, the spindle will not turn if that is done.

It is an error if:

 - the S number is negative.

As described in Section <<sec:G84-Right-Hand-Tapping>>, if a 'G84' 
(tapping) canned cycle is active and the feed and speed override
switches are enabled, the one set at the lower setting will take
effect. The speed and feed rates will still be synchronized. In this
case, the speed may differ from what is programmed, even if the speed
override switch is set at 100%.

== T: Select Tool[[sec:T-Select-Tool]]

(((T: Select Tool)))

To select a tool, program 'T<n>', where the <n> number is the
carousel slot for the tool. The tool is 
not changed until an 'M6' is programmed (see Section 
<<sec:M6-Tool-Change>>). The T word may 
appear on the same line as the 'M6' or on a previous line. It is OK,
but not normally useful, if T words 
appear on two or more lines with no tool change. The carousel may move
a lot, but only the most recent T word will take effect at the next
 tool change. It is OK to program 'T0'; no tool will be selected. This
is useful if you want the spindle to be empty after a tool change.

It is an error if:

 - a negative T number is used, 
 - or a T number larger than the number of slots in the carousel is used.

On some machines, the carousel will move when a T word is programmed,
at the same time machining is occurring. On such machines, programming
the T word several lines before a tool change will save time. A common
programming practice for such machines is to put the T word for the
next tool to be used on the line after a tool change. This maximizes
the time available for the carousel to move.

Rapid moves after a T<n> will not show on the AXIS preview until after
a feed move. This is for machines that travel long distances to change
the tool like a lathe. This can be very confusing at first. To turn
this feature off for the current tool change program a G1 without any
move after the T<n>.

== Comments[[sec:Comments]]

(((Comments)))

Printable characters and white space inside parentheses is a comment.
A left parenthesis always starts a comment. The comment ends at the
first right parenthesis found thereafter. Once a left parenthesis is
placed on a line, a matching right parenthesis must appear before the
end of the line. Comments may not be nested; it is an error if a left
parenthesis is found after the start of a comment and before the end of
the comment. Here is an example of a line containing a comment: 

[source,{ngc}]
---------------
G80 M5 (stop motion)
---------------


Comments are only informative, they do not cause a machine to do anything. 

== Messages[[sec:Messages]]

(((Messages)))

A comment contains a message if 'MSG' appears after the left
parenthesis and before any other printing  characters. Variants of 
'MSG' which include white space and lower case characters are allowed. 
The rest of the characters before the right parenthesis are considered to
be a message. Messages should be displayed on the message display
device. Comments not containing messages need not be displayed there.

== Probe Logging[[sec:Probe-Logging]]

(((Probe Logging)))

A comment can also be used to specify a file for the results of G38.x
probing. See section <<sec:G38.x-Straight-Probe>>. 

Often, general logging is more useful than probe logging. Using
general logging, the format of the output data can be controlled.

=== General Logging[[sec:General-logging]]

(((General Logging)))

==== (LOGOPEN,filename)

Opens the named log file. If the file already exists, it is truncated.

==== (LOGAPPEND,filename)

Opens the named log file. If the file already exists, the data is
appended.

==== (LOGCLOSE)

If the log file is open, it is closed.

==== (LOG,…)

The message “…” is expanded as described below and then written to the
log file if it is open.

=== Debugging Messages[[sec:Debugging-messages]]

(((G Code Debugging Messages)))

Comments that look like: '(debug, rest of comment)' are the same as
comments like '(msg, rest of comment)' with the addition of special
handling for parameters.

Comments that look like: '(print, rest of comment)' are output to
stderr with special handling for parameters.

=== Aborting a program with an operator message [[sub:Abort-with-message]](((Abort program with an operator message)))

A comment of the form:

[source,{ngc}]
---------------
 (abort, <message>)
---------------

will cause `message` to set interpreter's current error message and 
fail the execution. Any named and numbered parameters in `message` are
expanded with their actual values.

=== Parameters in special comments

In the DEBUG, PRINT and LOG comments, the values of parameters in the
message are expanded.

For example: to print a named global variable to stderr (the default
console window) add a line to your gcode like...

[source,{ngc}]
---------------
(print,endmill dia = #<_endmill_dia>)
---------------

Inside the above types of comments, sequences like '#123' are replaced
by the value of the parameter 123. Sequences like '#<named parameter>' 
are replaced by the value of the named parameter. Remember that named
 parameters will have white space removed from them. 
So, '#<named parameter>' is the same as '#<namedparameter>'. 


// vim: set syntax=asciidoc:

=======
// vim: set syntax=asciidoc:
>>>>>>> ec7a4b42
<|MERGE_RESOLUTION|>--- conflicted
+++ resolved
@@ -1,16 +1,12 @@
 :lang: en
 :toc:
 
-<<<<<<< HEAD
 :ini: {basebackend@docbook:'':ini}
 :hal: {basebackend@docbook:'':hal}
 :ngc: {basebackend@docbook:'':ngc}
 
 
-= G Code Reference
-=======
 = G Codes
->>>>>>> ec7a4b42
 
 (((G Codes)))
 
@@ -53,78 +49,10 @@
 example, 'G10 L2' could equally well be written 'G[2*5] L[1+1]'. If the
 value of parameter 100 were 2, 'G10 L#100' would also mean the same.
 
-<<<<<<< HEAD
 If 'L-' is written in a prototype the '-' will often be referred to
 as the 'L number', and so on for any other letter.
 
-== Polar Coordinates
-(((Polar Coordinates)))
-
-Polar Coordinates can be used to specify the XY coordinate of a move.
-The @n is the distance and ^n is the angle. The advantage of this is
-for things like bolt hole circles which can be done very simply by
-moving to a point in the center of the circle, setting the offset and
-then moving out to the first hole then run the drill cycle. 
-Polar Coordinates always are from the current XY zero position. 
-To shift the Polar Coordinates from machine zero use an offset 
-or select a coordinate system.
-
-In Absolute Mode the distance and angle is from the XY zero position
-and the angle starts with 0 on the X Positive axis and increases in a CCW
-direction about the Z axis. The code G1 @1^90 is the same as G1 Y1.
-
-In Relative Mode the distance and angle is also from the XY zero
-position but it is cumulative. 
-This can be confusing at first how this works in incremental mode.
-
-For example if you have the following program you might expect it to
-be a square pattern.
-
-[source,{ngc}]
-----------------
-F100 G1 @.5 ^90 
-G91 @.5 ^90 
-@.5 ^90
-@.5 ^90
-@.5 ^90
-G90 G0 X0 Y0 M2
-----------------
-You can see from the following figure that the output is not what you
-might expect. Because we added 0.5 to the distance each time the 
-distance from the XY zero position increased with each line.
-
-.Polar Spiral[[fig:Polar-Spiral]]
-
-image::images/polar01.png[]
-
-The following code will produce our square pattern.
-
-[source,{ngc}]
-----------------
-F100 G1 @.5 ^90 
-G91 ^90
-^90
-^90
-^90
-G90 G0 X0 Y0 M2
-----------------
-
-As you can see by only adding to the angle by 90 degrees each time the
-end point distance is the same for each line.
-
-.Polar Square[[fig:Polar-Square]]
-
-image::images/polar02.png[]
-
-It is an error if:
-
- - An incremental move is started at the origin
- - A mix of Polar and and X or Y words are used
-
-== Quick Reference Table[[sec:Quick-Reference-Table]]
-=======
 == G Code Quick Reference Table[[quick-reference-table]]
->>>>>>> ec7a4b42
 
 (((G Code Table)))
 
@@ -496,15 +424,9 @@
 == G4 Dwell[[sec:G4-Dwell]]
 (((G4 Dwell)))
 
-<<<<<<< HEAD
-----------------
-G4 P[seconds]
-----------------
-=======
 ----
 G4 P-
 ----
->>>>>>> ec7a4b42
 
 The P number is the time in seconds that all axes will remain unmoving.
 This does not affect spindle, coolant and other I/O.
@@ -516,16 +438,9 @@
 == G5.1 Quadratic B-spline[[sec:G5.1-B-spline]]
 (((G5.1 Quadratic B-spline)))
 
-<<<<<<< HEAD
-
-----------------
-G5.1 Xn Yn I[X offset] J[Y offset]
-----------------
-=======
 ----
 G5.1 X- Y- I- J-
 ----
->>>>>>> ec7a4b42
 
 G5.1 creates a quadratic B-spline in the XY plane with the X and Y axis only.
 The offsets are I for X axis and J for Y axis.
@@ -849,14 +764,10 @@
 == G33 Spindle Synchronized Motion[[sec:G33-Spindle-Sync]]
 (((G33 Spindle Synchronized Motion)))
 
-----------------
+----
 G33 X- Y- Z- K-
-<<<<<<< HEAD
-----------------
-=======
 ----
 * 'K' - distance per revolution
->>>>>>> ec7a4b42
 
 For spindle-synchronized motion in one direction, code 'G33 X- Y- Z- K-' 
 where K gives the distance moved in XYZ for each revolution of the spindle. 
@@ -886,12 +797,8 @@
 
 ----------------
 G33.1 X- Y- Z- K-
-<<<<<<< HEAD
-----------------
-=======
-----
+----------------
 * 'K' - distance per revolution
->>>>>>> ec7a4b42
 
 For rigid tapping (spindle synchronized motion with return), 
 code 'G33.1 X- Y- Z- K-' where 'K-' gives the distance moved 
@@ -923,7 +830,6 @@
 
 All the axis words are optional, except that at least one must be used.
 
-<<<<<<< HEAD
 It is an error if:
 
  - All axis words are omitted.
@@ -933,24 +839,14 @@
 
 Example:
 
+.Rigid Tapping Example
 [source,{ngc}]
 ----------------
-=======
-.Rigid Tapping Example
-----
->>>>>>> ec7a4b42
 ;move to starting position
 G0 X1.000 Y1.000 Z0.100
 ;rigid tapping a 20 TPI thread
 G33.1 Z-0.750 K0.05
 ----------------
-
-It is an error if:
-
-* All axis words are omitted.
-* The spindle is not turning when this command is executed
-* The requested linear motion exceeds machine velocity limits 
-   due to the spindle speed
 
 == G38.x Straight Probe[[G38-probe]]
 (((G38.x Probe)))
@@ -1855,812 +1751,4 @@
 to G83) does NOT reset the 'initial' plane. It is possible to switch
 between G98 and G99 during a series of cycles.
 
-<<<<<<< HEAD
-= M Codes
-
-== M0, M1, M2, M30, M60 Program Stopping and Ending[[sec:M0-M1-M2]]
-
-(((M0 Program Stop)))
-(((M1 Program Optional Stop)))
-(((M2 Program End)))
-(((M30 Program End)))
-(((M60 Program End)))
-
-To pause a running program temporarily 
-(regardless of the setting of the optional stop switch), 
-program M0. 
-EMC2 remains in the Auto Mode so MDI and 
-other manual actions are not enabled.
-
-To pause a running program temporarily 
-(but only if the optional stop switch is on), 
-program M1. 
-EMC2 remains in the Auto Mode so MDI and 
-other manual actions are not enabled.
-
-It is OK to program 'M0' and 'M1' in MDI mode, 
-but the effect will probably not be noticeable, 
-because normal behavior in MDI mode is 
-to stop after each line of input anyway.
-
-To exchange pallet shuttles and then stop a running program
-temporarily (regardless of the setting of the optional stop switch),
-program 'M60'.
-
-If a program is stopped by an 'M0', 'M1', or 'M60', pressing the
-cycle start button will restart the program at the following line.
-
-To end a program, program 'M2'. 
-To exchange pallet shuttles and then end a program, program 'M30'. 
-Both of these commands have the following effects: 
-
- . Change from Auto mode to MDI mode.
- . Origin offsets are set to the default (like 'G54').
- . Selected plane is set to XY plane (like 'G17'). 
- . Distance mode is set to absolute mode (like 'G90'). 
- . Feed rate mode is set to units per minute (like 'G94').
- . Feed and speed overrides are set to ON (like 'M48'). 
- . Cutter compensation is turned off (like 'G40'). 
- . The spindle is stopped (like 'M5'). 
- . The current motion mode is set to feed (like 'G1'). 
- . Coolant is turned off (like 'M9'). 
-
-No more lines of code in an RS274/NGC file will be executed 
-after the M2 or M30 command is executed. 
-Pressing cycle start will start the program 
-at the beginning of the file.
-
-To abort a program if an error condition is detected in an oword NGC
-routine, consider using the <<sub:Abort-with-message,ABORT>>
-statement.
-
-
-== M3, M4, M5 Spindle Control[[sec:M3-M4-M5]]
-
-(((M3 Spindle CW)))
-(((M4 Spindle CCW)))
-(((M5 Spindle Stop)))
-
-To start the spindle clockwise at the 'S' speed, program 'M3'. +
-To start the spindle counterclockwise at the 'S' speed, program 'M4'. +
-To stop the spindle from turning, program 'M5'.
-
-It is OK to use 'M3' or 'M4' if the spindle speed is set to zero. 
-If this is done 
-(or if the speed override switch is enabled and set to zero), 
-the spindle will not start turning. 
-If, later, the spindle speed is set above zero 
-(or the override switch is turned up), 
-the spindle will start turning. 
-It is OK to use 'M3' or 'M4' when the spindle is already 
-turning or to use 'M5' when the spindle is already stopped.
-
-== M6 Tool Change[[sec:M6-Tool-Change]]
-
-(((M6-Tool-Change)))
-
-=== Manual Tool Change
-
-If the HAL component hal_manualtoolchange is loaded, 
-M6 will stop the spindle and prompt the user to change the tool. 
-For more information on hal_manualtoolchange see 
-Section (<<sec:Manual-Tool-Change>>)
-
-=== Tool Changer
-
-To change a tool in the spindle from the tool currently in the spindle
-to the tool most recently selected (using a T word - see Section 
-<<sec:T-Select-Tool>>), program 'M6'. 
-When the tool change is complete:
-
- - The spindle will be stopped. 
- - The tool that was selected (by a T word on the same line or on any
-   line after the previous tool change) will be in the spindle. 
-   The T number is an integer giving the 
-   changer slot of the tool (not its id).
- - If the selected tool was not in the spindle before the tool change,
-   the tool that was in the spindle 
-   (if there was one) 
-   will be in its changer slot. 
- - If configured in the .ini file some axis positions may move when a M6
-   is issued. See the EMCIO section of the Integrator's Manual for more
-   information on tool change options.
- - No other changes will be made. For example, coolant will continue to
-   flow during the tool change unless it has been turned off by an 'M9'. 
- - The tool length offset is not changed, 
-   use G43 to change the tool length offset.
-
-The tool change may include axis motion. 
-It is OK (but not useful) to program a change to the tool already in the spindle. 
-It is OK if there is no tool in the selected slot; 
-in that case, the spindle will be empty after the tool change. 
-If slot zero was last selected, 
-there will definitely be no tool in the spindle after a tool change.
-
-== M7, M8, M9 Coolant Control[[sec:M7-M8-M9]]
-
-(((M7 Mist Coolant)))
-(((M8 Flood Coolant)))
-(((M9 Coolant Off)))
-
-To turn mist coolant on, program 'M7'. +
-To turn flood coolant on, program 'M8'. +
-To turn all coolant off, program 'M9'.
-
-It is always OK to use any of these commands, 
-regardless of what coolant is on or off.
-
-== M19 Orient Spindle [[sec:M19]]
-(((M19 Orient Spindle)))
-
-To start spindle orientation mode, program `M19`.
-
- M19 R- P- Q-
-
- - The optional R- word specifies the desired angle in degrees (default 0). 
- - The optional P- word specifies the rotation direction (default 0).
- - The optional Q- word specifies the timeout ins seconds to wait for  orient to complete.
-
-M19 cancels spindle rotation mode and enters spindle orientation
-mode. M19 turns off the spindle, unlocks the spindle brake and then starts the
-orientation HAL pin protocol. See the motion manpage for the pin
-description.
-
-The P parameter is interpreted as follows:
-
- - 0: rotate clockwise or counterclockwise for smallest angular movement
- - 1: always rotate clockwise 
- - 2: always rotate counterclockwise
-
-Any M3,M4,M5 spindle command will cancel spindle orientation mode and
-switch back to rotation mode, which is the default.
-
-The `[RS274NGC]ORIENT_OFFSET` value from the ini file is added to the
-R word to define an arbitrary zero position.
-
-The Q word commands the spindle orient support to wait for the orient
-cycle to complete. If no Q word is given, the orient cycle is
-initiated but not waited for in order to allow parallel operations of
-e.g. a rapid move and a spindle orient.
-
-An `M19` command with just a `Q` word, but no `R` and `P` words will
-wait for the last M19 cycle to complete, which is considered complete
-when the HAL logic asserts `motion.spindle-locked`.
-
-It is an error to specify a Q value less than 0.
-
-M19 is a modal group 7 command (same as M3,M4,M5). 
-
-== M48-M53 Overrides[[sec:Overrides]]
-
-=== M48, M49 Override Control[[sec:M48-Both-Override]][[sec:M49-Neither-Override]]
-
-(((M48, M49 Override Control)))
-
-To enable the spindle speed and feed rate override controls, program 'M48'. 
-To disable both controls, program 'M49'. 
-See Section <<sec:Feed-Interaction>> for more details. 
-It is OK to enable or disable the controls when 
-they are already enabled or disabled. 
-These controls can also be toggled individually 
-using M50 and M51 as described in the 
-sections <<sec:M50-Feed-Override>> and <<sec:M51-Spindle-Override>>.
-
-=== M50 Feed Override Control[[sec:M50-Feed-Override]]
-
-(((M50 Feed Override Control)))
-
-To enable the feed rate override control, 
-program 'M50' or 'M50 P1'. 
-To disable the control, program 'M50 P0'. 
-While disabled the feed override will have no influence, 
-and the motion will be executed at programmed feed rate. 
-(unless there is an adaptive feed rate override active).
-
-=== M51 Spindle Speed Override Control[[sec:M51-Spindle-Override]]
-
-(((M51 Spindle Speed Override)))
-
-To enable the spindle speed override control, 
-program 'M51' or 'M51 P1'. 
-To disable the control program 'M51 P0'. 
-While disabled the spindle speed override 
-will have no influence, and the spindle speed 
-will have the exact program specified value
-(using the S-word as described in <<sec:S-Set-Spindle>>).
-
-=== M52 Adaptive Feed Control[[sec:M52-Adaptive-Feed-Control]]
-
-(((M52 Adaptive Feed Control)))
-
-To use an adaptive feed, program 'M52' or 'M52 P1'. 
-To stop using adaptive feed, program 'M52 P0'. 
-When adaptive feed is enabled, 
-some external input value is used together with the 
-user interface feed override value and 
-the commanded feed rate to set the actual feed rate. 
-In EMC2, the HAL pin 'motion.adaptive-feed' is used for this purpose. 
-Values on 'motion.adaptive-feed' should range 
-from 0 (feed hold) to 1 (full speed).
-
-=== M53 Feed Stop Control[[sec:M53-Feed-Stop-Control]]
-
-(((M53 Feed Stop Control)))
-
-To enable the feed stop switch, program 'M53' or 'M53 P1'. To disable
-the switch program 'M53 P0' . Enabling the feed stop switch will allow
-motion to be interrupted by means of the feed stop control. 
-In EMC2, the HAL pin 'motion.feed-hold' is used for this purpose. 
-Values of 1 will cause the motion to stop (if 'M53' is active). 
-
-== M61 Set Current Tool Number[[sec:M61-Set-Current-Tool-Number]]
-
-(((M61 Set Current Tool Number)))
-
-To change the current tool number while in MDI or Manual mode program
-a M61 Qxx in the MDI window. One use is when you power up EMC with a
-tool currently in the spindle you can set that tool number without
-doing a tool change.
-
-It is an error if:
-
- - Q- is not 0 or greater
-
-== M62 to M65 Output Control[[sec:M62-to-M65]]
-
-(((M62 to M65 Output Control)))
-
-To control a digital output bit, program 'M- P-', where the M-word
-ranges from 62 to 65, and the P-word ranges from 0 
-to a default value of 3. If needed the the number of I/O can be
-increased by using the num_dio parameter when loading the motion
-controller. See the Integrator's Manual Configuration Section EMC and
-HAL section for more information.
-
- - The P- word specifies the digital output number.
-
-M62::(((M62)))
-    Turn on digital output synchronized with motion
-
-M63::(((M63)))
-    Turn off digital output synchronized with motion
-
-M64::(((M64)))
-    Turn on digital output immediately
-
-M65::(((M65)))
-    Turn off digital output immediately
-
-The M62 & M63 commands will be queued. Subsequent commands referring
-to the same output number will overwrite the older settings. More than
-one output change can be specified by issuing more than one M62/M63
-command.
-
-The actual change of the specified outputs will happen at the
-beginning of the next motion command. If there is no subsequent motion
-command, the queued output changes won't happen. It's best to always
-program a motion g-code (G0, G1, etc) right after the M62/63.
-
-M64 & M65 happen immediately as they are received by the motion
-controller. They are not synchronized with movement, and they will
-break blending.
-
-== M66 Input Control[[sec:M66-Input-Control]]
-
-(((M66 Input Control)))
-
-To read the value of an analog or digital input pin, program 
-'M66 P- E- L- Q-', where the P-word and the E-word ranges 
-from 0 to 3. If needed, the the number of I/O can be increased 
-by using the num_dio or num_aio parameter when 
-loading the motion controller. See the Integrator's
-Manual, Configuration Section, EMC and HAL subsection, for more
-information. 
-Only one of the P or E words must be present. 
-It is an error if they are both missing.
-
-M66::(((M66)))
-    Wait on an input
-
- - The P- word specifies the digital input number. 
- - The E- word specifies the analog input number. 
- - The L- word specifies the wait type:
-
-   0: WAIT_MODE_IMMEDIATE - no waiting, returns immediately. 
-       The current value of the input is stored in parameter #5399
-   1: WAIT_MODE_RISE - waits for the selected input to perform a rise event.
-   2: WAIT_MODE_FALL - waits for the selected input to perform a fall event.
-   3: WAIT_MODE_HIGH - waits for the selected input to go to the HIGH state.
-   4: WAIT_MODE_LOW - waits for the selected input to go to the LOW state.
-
- -  The Q-word specifies the timeout in seconds for waiting. If the timeout is
-   exceeded, the wait is interrupt, and the variable #5399 will be holding
-   the value -1. The Q value is ignored if the L-word is zero (IMMEDIATE).
-   A Q value of zero is an error if the L-word is non-zero.
- - Mode 0 is the only one permitted for an analog input.
-
-M66 wait on an input stops further execution of the program, until the
-selected event (or the programmed timeout) occurs.
-
-It is an error to program M66 with both a P-word and an E-word (thus
-selecting both an analog and a digital input).In EMC2 these inputs are
-not monitored in real time and thus should not be used for
-timing-critical applications.
-
-== M67 Analog Output[[sec:M67-Analog-Output]]
-
-(((M67 Analog Motion Output Control)))
-
-To control an analog output synchronized with motion, program 
-'M67 E- Q-', where the E word ranges from 0 to the default maximum 
-of 3 and Q is the value to set. The number of I/O can be increased by 
-using the num_aio parameter when loading the motion controller. See the 
-'EMC2 and HAL' chapter in the Configuration Section of the Integrator 
-Manual for more information on the Motion Controller. M67 functions the 
-same as M62-63. See the M62-65 section for information about queuing 
-output commands synchronized with motion.
-
-== M68 Analog Output[[sec:M68-Analog-Output]]
-
-(((M68 Analog Aux Output Control)))
-
-To control an analog output immediately, program 'M68 E- Q-', where
-the E word ranges from 0 to the default maximum of 3 and Q is
-the value to set. The number of I/O can be increased by using the
-num_aio parameter when loading the motion controller. See the 'EMC2 and
-HAL' chapter in the Configuration Section of the Integrator's Manual for
-more information on the Motion Controller. M68 functions the same as
-M64-65. See the M62-65 section for information about immediate output
-commands.
-
-include::saverestore.txt[]
-
-== M100 to M199 User Defined Commands[[sec:M100-to-M199]]
-
-(((M100 to M199 User Defined Commands)))
-(((User Defined Commands M100-M199)))
-
-To invoke a user-defined command, program 'M1nn P- Q-' where 'P-' and 'Q-'
-are both optional and must be a number. The external program 'M1nn'
-must be in the directory named in [DISPLAY] PROGRAM_PREFIX in the ini
-file and is executed with the P and Q values as its two arguments.
-Execution of the RS274NGC file pauses until the invoked program exits.
-Any valid executable file can be used.
-
-The error 'Unknown M code used' denotes one of the following
-
- - The specified User Defined Command does not exist
- - The file is not an executable file
-
-For example to open and close a collet closer that is controlled by a
-parport pin using a bash script file using M101 and M102. Create two
-files called M101 and M102. Set them as executable files (typically
-right click/properties/permissions) before running EMC2. Make sure the
-parport pin is not connected to anything in a HAL file.
-
-M101 (file name)
-
-----
-#!/bin/sh
-# file to turn on parport pin 14 to open the collet closer
-halcmd setp parport.0.pin-14-out True
-exit 0
-----
-
-M102 (file name)
-----
-#!/bin/sh
-# file to turn off parport pin 14 to open the collet closer
-halcmd setp parport.0.pin-14-out False
-exit 0
-----
-
-To pass a variable to a M1nn file you use the P and Q option like this:
-
-    M100 P123.456 Q321.654
-
-In your M100 file it might look like this:
-
-----
-#!/bin/sh
-voltage=$1
-feedrate=$2
-halcmd setp thc.voltage $voltage
-halcmd setp thc.feedrate $feedrate
-exit 0
-----
-
-== O Codes[[cha:O-Codes]]
-
-(((O Codes)))
-
-O-codes provide for flow control in NC programs. Each block has an
-associated number, which is the number used after O. Care must be taken
-to properly match the O-numbers. O codes use the letter 'O' not the
-number zero as the first character in the number like O100.
-
-The behavior is undefined if:
-
- - Other words are used on a line with an O- word
- - Comments are used on a line with an O-word
-
-The following statements  cause an error message and  abort the
-interpreter:
-
- - a `return` or `endsub` not within a sub defintion
- - a label on `repeat` which is defined elsewhere
- - a label on `while` which is defińed elsewhere and not referring to a `do`
- - a label on `if` defined elsewhere
- - a undefined label on `else` or `elseif`
- - a label on `else`, `elseif` or `endif` not pointing to a matching `if`
- - a label on `break` or `continue` which does not point to a matching `while` or `do`
- - a label on `endrepeat` or `endwhile` no referring to a corresponding `while` or `repeat`
-    
-To make these errors non-fatal  warnings on stderr, set bit 0x20 in
-the `[RS274NGC]FEATURE=` mask ini option. 
-
-
-=== Subroutines: sub, endsub, return, call
-(((Subroutines: sub, endsub, return, call)))
-(((sub)))(((endsub)))(((return)))(((call)))
-
-Subroutines extend from a 'O- sub' to an 'O- endsub' . The lines
-inside the subroutine (the 'body') are not executed in
-order; instead, they are executed each time the subroutine is called
-with 'O- call'. 
-
-[source,{ngc}]
----------------------------------------------------------------------
-    O100 sub (subroutine to move to machine home)
-    G0 X0 Y0 Z0
-    O100 endsub
-    (many intervening lines)
-    O100 call
----------------------------------------------------------------------
-
-Inside a subroutine, 'O- return'  can be executed. This immediately
-returns to the calling code, just
-as though 'O- endsub' was encountered.
-
-'O- call' takes up to 30 optional arguments, which are passed to the
-subroutine
- as '#1', '#2' , ..., #N. Parameters from #N+1 to #30 have the same
-value as in the
-calling context. On return from the subroutine, the values of
-parameters #1 through #30 (regardless of the number of arguments) will
-be restored to the values they had before the call. Parameters #1 - #30
-are local to the subroutine.
-
-Because '1 2 3' is parsed as the number 123, the parameters must be
-enclosed in
-square brackets. The following calls a subroutine with 3 arguments:
-
-[source,{ngc}]
----------------------------------------------------------------------
-    O200 call [1] [2] [3]
----------------------------------------------------------------------
-
-Subroutine bodies may not be nested. They may only be called after
-they are defined. They may be called from other functions, and may call
-themselves recursively if it makes sense to do so. The maximum
-subroutine nesting level is 10.
-
-==== Subroutine return values [[sec:Subroutine-return-values]]
-Subroutines may pass optional return values when executing `return` or
-`endsub`. The value of an optional expression after a `return` or
-`endsub` sets the <<param:_value,`#<_value>`>> named parameter. A
-`return` or `endsub` with no trailing expression sets `#<_value>` to
-0:
-
-[source,{ngc}]
----------------------------------------------------------------------
-o1000 sub
-o1010 if [#1 GT 0]
-o1010    return [123]  ; sets #<_value> to 123
-o1010 endif
-
-o1020 if [#1 LT 0]
-o1020    return  ; sets #<_value> to default value of 0
-o1020 endif
-
-o1000 endsub [4711]  ; sets #<_value> to 4711
-
-o1000 call [23]
-o2000 if [#<_value> EQ 0] ; accessing the return value
-...
----------------------------------------------------------------------
-
-==== Subroutine side effects
-Subroutines may change the value
-of parameters above #30 and those changes will be visible to the
-calling code. Subroutines may also change the value of global named
-parameters.
-
-
-
-=== Looping: do, while, endwhile, break, continue
-(((Looping: do, while, endwhile, break, continue)))
-(((do)))(((while)))(((endwhile)))(((break)))(((continue)))
-
-The 'while loop' has two structures: while/endwhile, and do/while. In
-each case, the loop is exited when the 'while' condition evaluates to
-false.
-[source,{ngc}]
----------------------------------------------------------------------
-    (draw a sawtooth shape)
-    F100
-    #1 = 0
-    O101 while [#1 lt 10]
-    G1 X0
-    G1 Y[#1/10] X1
-    #1 = [#1+1]
-    O101 endwhile
----------------------------------------------------------------------
-Inside a while loop, `O- break` immediately exits the loop, and `O-
-continue` immediately skips to the next evaluation of the `while` 
-condition. If it is still true, the loop begins again at the top. If
-it is false, it exits the loop.
-
-=== Conditional: if, else, elseif, endif
-(((Conditional: if, else, elseif, endif)))
-(((if)))(((else)))(((elseif)))(((endif)))
-
-The 'if' conditional executes one group of statements if a condition
-is true and another if it is false.
-[source,{ngc}]
----------------------------------------------------------------------
-    (Set feed rate depending on a variable)
-    O102 if [#2 GT 5]
-    F100
-    O102 elseif [#2 GT 3]
-    F300
-    O102 else
-    F200
-    O102 endif
----------------------------------------------------------------------
-=== Repeat
-(((Repeat)))
-
-The 'repeat' will execute the statements inside of the
-repeat/endrepeat the specified number of times. The example shows how
-you might mill a diagonal series of shapes starting at the present
-position.
-[source,{ngc}]
----------------------------------------------------------------------
-    (Mill 5 diagonal shapes)
-    G91 (Incremental mode)
-    O103 repeat [5]
-    ... (insert milling code here)
-    G0 X1 Y1 (diagonal move to next position)
-    O103 endrepeat
-    G90 (Absolute mode)
----------------------------------------------------------------------
-
-=== Indirection
-(((Indirection)))
-
-The O-number may be given by a parameter or calculation.
-[source,{ngc}]
----------------------------------------------------------------------
-    O[#101+2] call
----------------------------------------------------------------------
-=== Computing values in O-words
-
-In O-words, Parameters (section  <<sub:Numbered-Parameters>>),
-Expressions (section  <<sub:Expressions>>), 
-Binary Operators (section <<sub:Binary-Operators>>), 
-and Functions (table <<cap:Functions>>) are particularly useful.
-
-== Calling Files
-(((Calling Files)))
-
-To call a separate file with a subroutine name the file the same as
-your call and include a sub and endsub in the file. The file must be in
-the directory pointed to by PROGRAM_PREFIX, or one of the directories
-in SUBROUTINE_PATH. The file name can include
-lowercase letters, numbers, dash, and underscore only.
-
-[source,{ngc}]
----------------
-o<myfile> call (a named file)
----------------
-
-
-or
-
-[source,{ngc}]
-----------------
-o123 call (a number file)
-----------------
-
-In the called file you must include the oxxx sub and endsub and the
-file must be a valid file.
-
-[source,{ngc}]
----------------
-o<myfile> sub
-...
-o<myfile> endsub
-M2
---------------
-
-= Other Codes
-
-== F: Set Feed Rate[[sec:F-Set-Feed]]
-
-(((F: Set Feed Rate)))
-
-To set the feed rate, program 'F<n>' where 'n' is a number. 
-The application of the feed rate is as described in Section 
-<<sec:Feed-Rate>>, unless inverse time feed rate mode is in effect, 
-in which case the feed rate is as described in 
-Section <<sec:G93-G94-G95-Mode>>.
-
-== S: Set Spindle Speed[[sec:S-Set-Spindle]]
-
-(((S: Set Spindle Speed)))
-
-To set the speed in revolutions per minute (RPM) of the spindle, program 'S-'. 
-The spindle will turn at that speed when it has been programmed to start turning. 
-It is OK to program an S word whether the spindle is turning or not. 
-If the speed override switch is 
-enabled and not set at 100%, 
-the speed will be different from what is programmed. 
-It is OK to program S0, the spindle will not turn if that is done.
-
-It is an error if:
-
- - the S number is negative.
-
-As described in Section <<sec:G84-Right-Hand-Tapping>>, if a 'G84' 
-(tapping) canned cycle is active and the feed and speed override
-switches are enabled, the one set at the lower setting will take
-effect. The speed and feed rates will still be synchronized. In this
-case, the speed may differ from what is programmed, even if the speed
-override switch is set at 100%.
-
-== T: Select Tool[[sec:T-Select-Tool]]
-
-(((T: Select Tool)))
-
-To select a tool, program 'T<n>', where the <n> number is the
-carousel slot for the tool. The tool is 
-not changed until an 'M6' is programmed (see Section 
-<<sec:M6-Tool-Change>>). The T word may 
-appear on the same line as the 'M6' or on a previous line. It is OK,
-but not normally useful, if T words 
-appear on two or more lines with no tool change. The carousel may move
-a lot, but only the most recent T word will take effect at the next
- tool change. It is OK to program 'T0'; no tool will be selected. This
-is useful if you want the spindle to be empty after a tool change.
-
-It is an error if:
-
- - a negative T number is used, 
- - or a T number larger than the number of slots in the carousel is used.
-
-On some machines, the carousel will move when a T word is programmed,
-at the same time machining is occurring. On such machines, programming
-the T word several lines before a tool change will save time. A common
-programming practice for such machines is to put the T word for the
-next tool to be used on the line after a tool change. This maximizes
-the time available for the carousel to move.
-
-Rapid moves after a T<n> will not show on the AXIS preview until after
-a feed move. This is for machines that travel long distances to change
-the tool like a lathe. This can be very confusing at first. To turn
-this feature off for the current tool change program a G1 without any
-move after the T<n>.
-
-== Comments[[sec:Comments]]
-
-(((Comments)))
-
-Printable characters and white space inside parentheses is a comment.
-A left parenthesis always starts a comment. The comment ends at the
-first right parenthesis found thereafter. Once a left parenthesis is
-placed on a line, a matching right parenthesis must appear before the
-end of the line. Comments may not be nested; it is an error if a left
-parenthesis is found after the start of a comment and before the end of
-the comment. Here is an example of a line containing a comment: 
-
-[source,{ngc}]
----------------
-G80 M5 (stop motion)
----------------
-
-
-Comments are only informative, they do not cause a machine to do anything. 
-
-== Messages[[sec:Messages]]
-
-(((Messages)))
-
-A comment contains a message if 'MSG' appears after the left
-parenthesis and before any other printing  characters. Variants of 
-'MSG' which include white space and lower case characters are allowed. 
-The rest of the characters before the right parenthesis are considered to
-be a message. Messages should be displayed on the message display
-device. Comments not containing messages need not be displayed there.
-
-== Probe Logging[[sec:Probe-Logging]]
-
-(((Probe Logging)))
-
-A comment can also be used to specify a file for the results of G38.x
-probing. See section <<sec:G38.x-Straight-Probe>>. 
-
-Often, general logging is more useful than probe logging. Using
-general logging, the format of the output data can be controlled.
-
-=== General Logging[[sec:General-logging]]
-
-(((General Logging)))
-
-==== (LOGOPEN,filename)
-
-Opens the named log file. If the file already exists, it is truncated.
-
-==== (LOGAPPEND,filename)
-
-Opens the named log file. If the file already exists, the data is
-appended.
-
-==== (LOGCLOSE)
-
-If the log file is open, it is closed.
-
-==== (LOG,…)
-
-The message “…” is expanded as described below and then written to the
-log file if it is open.
-
-=== Debugging Messages[[sec:Debugging-messages]]
-
-(((G Code Debugging Messages)))
-
-Comments that look like: '(debug, rest of comment)' are the same as
-comments like '(msg, rest of comment)' with the addition of special
-handling for parameters.
-
-Comments that look like: '(print, rest of comment)' are output to
-stderr with special handling for parameters.
-
-=== Aborting a program with an operator message [[sub:Abort-with-message]](((Abort program with an operator message)))
-
-A comment of the form:
-
-[source,{ngc}]
----------------
- (abort, <message>)
----------------
-
-will cause `message` to set interpreter's current error message and 
-fail the execution. Any named and numbered parameters in `message` are
-expanded with their actual values.
-
-=== Parameters in special comments
-
-In the DEBUG, PRINT and LOG comments, the values of parameters in the
-message are expanded.
-
-For example: to print a named global variable to stderr (the default
-console window) add a line to your gcode like...
-
-[source,{ngc}]
----------------
-(print,endmill dia = #<_endmill_dia>)
----------------
-
-Inside the above types of comments, sequences like '#123' are replaced
-by the value of the parameter 123. Sequences like '#<named parameter>' 
-are replaced by the value of the named parameter. Remember that named
- parameters will have white space removed from them. 
-So, '#<named parameter>' is the same as '#<namedparameter>'. 
-
-
-// vim: set syntax=asciidoc:
-
-=======
-// vim: set syntax=asciidoc:
->>>>>>> ec7a4b42
+// vim: set syntax=asciidoc: