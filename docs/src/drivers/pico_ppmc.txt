--- conflicted
+++ resolved
@@ -52,14 +52,10 @@
    bidirectional HAL signal. Setting it to true causes the encoder
    hardware to reset the count to zero on the next encoder index pulse.
    The driver will detect this and set the signal back to false.
-<<<<<<< HEAD
- - `(UPC bit input) ppmc.<port>.pwm.<channel>.enable` -- Enables a
-=======
  -  `(PPMC float output) ppmc.<port>.DAC.<channel>.value` -- sends a
     signed value to the 16-bit Digital to Analog Converter on the PPMC DAC16
     board commanding the analog output voltage of that DAC channel.
  -  `(UPC bit input) ppmc.<port>.pwm.<channel>.enable` -- Enables a
->>>>>>> 49889299
    PWM generator.
  - `(UPC float input) ppmc.<port>.pwm.<channel>.value`  -- Value
    which determines the duty cycle of the PWM waveforms. The
@@ -105,15 +101,11 @@
    carrier frequency, in Hz. Applies to a group of four
    consecutive PWM generators, as indicated by `<channel-range>`. Minimum
    is 610Hz, maximum is 500KHz.
-<<<<<<< HEAD
- - `(UPC float) ppmc.<port>.pwm.<channel>.scale` -- Scaling for PWM
-=======
  -  `(PPMC float) ppmc.<port>.DAC.<channel>.scale`  -- Sets scale
    of DAC16 output channel such that an output value equal to the 1/scale
    value will produce an output of + or -- value Volts.  So, if the scale
    parameter is 0.1 and you send a value of 0.5, the output will be 5.0 Volts.
  -  `(UPC float) ppmc.<port>.pwm.<channel>.scale` -- Scaling for PWM
->>>>>>> 49889299
    generator. If `scale` is X, then the duty cycle will be 100% when the
    `value` pin is X (or -X).
  - `(UPC float) ppmc.<port>.pwm.<channel>.max-dc` -- Maximum duty
