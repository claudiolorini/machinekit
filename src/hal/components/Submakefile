HALCOMP_SUBMAKEFILE= hal/components/Submakefile
# for debugging this file - to prevent recompilation of
# everything under the sun with every small change
HALCOMP_SUBMAKEFILE= hal/components/Submakefile
# for debugging this file - to prevent recompilation of
# everything under the sun with every small change
#HALCOMP_SUBMAKEFILE=

ifeq ($(BUILD_KBUILD),yes)
COMPS := $(patsubst $(BASEPWD)/%,%,$(wildcard \
	$(BASEPWD)/hal/components/*.comp $(BASEPWD)/hal/drivers/*.comp \
	$(BASEPWD)/machinetalk/msgcomponents/*.comp))
include $(patsubst %.comp, $(BASEPWD)/halcomp-srcs/%.mak, $(COMPS))
else
CONVERTERS :=  \
    conv_float_s32.comp conv_float_u32.comp \
    conv_bit_s32.comp conv_bit_u32.comp \
    conv_s32_float.comp conv_s32_bit.comp conv_s32_u32.comp \
    conv_u32_float.comp conv_u32_bit.comp conv_u32_s32.comp \
    conv_float_s64.comp conv_float_u64.comp \
    conv_bit_s64.comp conv_bit_u64.comp \
    conv_s64_float.comp conv_s64_bit.comp conv_s64_u64.comp \
    conv_u64_float.comp conv_u64_bit.comp conv_u64_s64.comp \
    conv_u64_s64.comp conv_u64_u32.comp conv_s64_s32.comp conv_s64_u32.comp

COMPS := $(sort $(wildcard hal/components/*.comp) \
	$(addprefix hal/components/, $(CONVERTERS)))

USER_COMP_COMPS := $(sort $(wildcard hal/user_comps/*.comp))

COMP_DOCPAGES := $(patsubst hal/components/%.comp, ../man/man9/%.asciidoc, \
	$(COMPS))

USER_COMP_DOCPAGES := $(patsubst hal/user_comps/%.comp, ../man/man9/%.asciidoc, \
	$(USER_COMP_COMPS))

MSG_COMPS := $(wildcard machinetalk/msgcomponents/*.comp)

MSG_COMP_DOCPAGES := $(patsubst machinetalk/msgcomponents/%.comp, \
	../man/man9/%.asciidoc, $(MSG_COMPS))

DRIVER_COMPS := $(wildcard hal/drivers/*.comp)

DRIVER_COMP_DOCPAGES := $(patsubst hal/drivers/%.comp, ../man/man9/%.asciidoc, \
	$(COMP_DRIVERS))

docpages: $(COMP_DOCPAGES) $(DRIVER_COMP_DOCPAGES) $(MSG_COMP_DOCPAGES) $(USER_COMP_DOCPAGES)

ifeq ($(BUILD_DOCS),yes)
    TARGETS += docpages
    .PHONY: docpages
endif

ifeq ($(TRIVIAL_BUILD)+$(BUILD_THREAD_MODULES),no+yes)
-include $(patsubst %.comp, $(BASEPWD)/halcomp-srcs/%.mak,\
	$(COMPS) $(DRIVER_COMPS) $(MSG_COMPS))
endif # TRIVIAL_BUILD == no
endif # KERNELRELEASE != ''

ifeq ($(BUILD_THREAD_MODULES),yes)
obj-m += $(patsubst hal/drivers/%.comp, %.o, \
	$(patsubst hal/components/%.comp, %.o, \
	$(patsubst machinetalk/msgcomponents/%.comp, %.o, \
	$(COMPS) $(DRIVER_COMPS) $(MSG_COMPS))))
endif

$(COMP_DOCPAGES): ../man/man9/%.asciidoc: hal/components/%.comp  ../bin/comp
	$(ECHO) Making comp docpage $(notdir $@)
	@mkdir -p $(dir $@)
	$(Q)../bin/comp --document \
	--frontmatter="edit-repo: $(EDIT_REPO)" 	\
	--frontmatter="edit-branch: $(EDIT_BRANCH)" 	\
	-o $@ $<

$(USER_COMP_DOCPAGES): ../man/man9/%.asciidoc: hal/user_comps/%.comp  ../bin/comp
	$(ECHO) Making comp docpage $(notdir $@)
	@mkdir -p $(dir $@)
	$(Q)../bin/comp --document \
	--frontmatter="edit-repo: $(EDIT_REPO)" 	\
	--frontmatter="edit-branch: $(EDIT_BRANCH)" 	\
	-o $@ $<

$(DRIVER_COMP_DOCPAGES): ../man/man9/%.asciidoc: hal/drivers/%.comp ../bin/comp
	$(ECHO) Making driver comp docpage $(notdir $@)
	@mkdir -p $(dir $@)
	$(Q)../bin/comp --document  \
	--frontmatter="edit-repo: $(EDIT_REPO)" 	\
	--frontmatter="edit-branch: $(EDIT_BRANCH)" 	\
	-o $@ $<

$(MSG_COMP_DOCPAGES): ../man/man9/%.asciidoc: \
		machinetalk/msgcomponents/%.comp ../bin/comp
	$(ECHO) Making message comp docpage $(notdir $@)
	@mkdir -p $(dir $@)
	$(Q)../bin/comp --document  \
	--frontmatter="edit-repo: $(EDIT_REPO)" 	\
	--frontmatter="edit-branch: $(EDIT_BRANCH)" 	\
	-o $@ $<

ifeq ($(BUILD_ALL_FLAVORS),yes)
# .c and .mak files are identical for all flavors
#
# in the top-level make, build them once in a common location
halcomp-srcs/%.c: %.comp ../bin/comp
	$(ECHO) "Preprocessing $(notdir $<)"
	@mkdir -p $(dir $@)
	$(Q)../bin/comp --require-license -o $@ $<

halcomp-srcs/%.mak: %.comp $(HALCOMP_SUBMAKEFILE)
	$(ECHO) "Creating $(notdir $@)"
	$(ECHO) "Creating $@"
	@mkdir -p $(dir $@)
	$(Q)echo "$(notdir $*)-objs := halcomp-srcs/$*.o" > $@.tmp
	$(Q)echo "\$$(RTLIBDIR)/$(notdir $*)\$$(MODULE_EXT): \\" >> $@.tmp
	$(Q)echo "    \$$(OBJDIR)/halcomp-srcs/$*.o" >> $@.tmp
	$(Q)mv -f $@.tmp $@

# Generate .c and .mak files before the modules target
modules: $(patsubst %.comp, halcomp-srcs/%.c, \
	$(COMPS) $(DRIVER_COMPS) $(MSG_COMPS))
modules: $(patsubst %.comp, halcomp-srcs/%.mak, \
	$(COMPS) $(DRIVER_COMPS) $(MSG_COMPS))
endif # BUILD_ALL_FLAVORS == yes

# ifeq ($(BUILD_THREAD_MODULES),yes)
# # to build flavors separately, source files need to be linked
# # are these still neededby kthreads build?
# # are they used at all?
# HALCOMP_DIR_STAMPS := \
# 	halcomp-srcs/hal/components/.dir-stamp \
# 	halcomp-srcs/hal/drivers/.dir-stamp
# $(HALCOMP_DIR_STAMPS):
# 	@mkdir -p $(dir $@) && touch $@

# ifeq ($(BUILD_KBUILD),no)
# # do we still need this?  These don't seem to be usedin userland threads
# $(OBJDIR)/halcomp-srcs/hal/%.c: halcomp-srcs/hal/%.c \
# 		$(patsubst %,$(OBJDIR)/%,$(HALCOMP_DIR_STAMPS))
# 	cp $< $@
# else
# #do we need this?  This shouldbe taken care of by the wholesale copy operation
# halcomp-srcs/hal/%.c: $(BASEPWD)/halcomp-srcs/hal/%.c $(HALCOMP_DIR_STAMPS)
# 	cp $< $@
# endif
# endif

HALSTREAMERSRCS := hal/components/streamer_usr.c
USERSRCS += $(HALSTREAMERSRCS)

../bin/halstreamer: $(call TOOBJS, $(HALSTREAMERSRCS)) ../lib/liblinuxcnchal.so.0
	$(ECHO) Linking $(notdir $@)
	$(Q)$(CC) $(LDFLAGS) -o $@ $^
TARGETS += ../bin/halstreamer

HALSAMPLERSRCS := hal/components/sampler_usr.c
USERSRCS += $(HALSAMPLERSRCS)

../bin/halsampler: $(call TOOBJS, $(HALSAMPLERSRCS)) ../lib/liblinuxcnchal.so.0
	$(ECHO) Linking $(notdir $@)
	$(Q)$(CC) $(LDFLAGS) -o $@ $^
TARGETS += ../bin/halsampler

hal/components/conv_float_s32.comp: hal/components/conv.comp.in hal/components/mkconv.sh $(HALCOMP_SUBMAKEFILE)
	$(ECHO) converting conv for $(notdir $@)
	$(Q)sh hal/components/mkconv.sh float s32 "" -2147483647-1 2147483647 < $< > $@

hal/components/conv_float_u32.comp: hal/components/conv.comp.in hal/components/mkconv.sh $(HALCOMP_SUBMAKEFILE)
	$(ECHO) converting conv for $(notdir $@)
	$(Q)sh hal/components/mkconv.sh float u32 "" 0 2147483647 < $< > $@

hal/components/conv_bit_s32.comp: hal/components/conv.comp.in hal/components/mkconv.sh $(HALCOMP_SUBMAKEFILE)
	$(ECHO) converting conv for $(notdir $@)
	$(Q)sh hal/components/mkconv.sh bit s32 // < $< > $@

hal/components/conv_bit_u32.comp: hal/components/conv.comp.in hal/components/mkconv.sh $(HALCOMP_SUBMAKEFILE)
	$(ECHO) converting conv for $(notdir $@)
	$(Q)sh hal/components/mkconv.sh bit u32 // < $< > $@

hal/components/conv_s32_float.comp: hal/components/conv.comp.in hal/components/mkconv.sh $(HALCOMP_SUBMAKEFILE)
	$(ECHO) converting conv for $(notdir $@)
	$(Q)sh hal/components/mkconv.sh s32 float // < $< > $@

hal/components/conv_s32_bit.comp: hal/components/conv.comp.in hal/components/mkconv.sh $(HALCOMP_SUBMAKEFILE)
	$(ECHO) converting conv for $(notdir $@)
	$(Q)sh hal/components/mkconv.sh s32 bit "" 0 1 < $< > $@

hal/components/conv_s32_u32.comp: hal/components/conv.comp.in hal/components/mkconv.sh $(HALCOMP_SUBMAKEFILE)
	$(ECHO) converting conv for $(notdir $@)
	$(Q)sh hal/components/mkconv.sh s32 u32 "" 0 0 < $< > $@

hal/components/conv_u32_float.comp: hal/components/conv.comp.in hal/components/mkconv.sh $(HALCOMP_SUBMAKEFILE)
	$(ECHO) converting conv for $(notdir $@)
	$(Q)sh hal/components/mkconv.sh u32 float // < $< > $@

hal/components/conv_u32_bit.comp: hal/components/conv.comp.in hal/components/mkconv.sh $(HALCOMP_SUBMAKEFILE)
	$(ECHO) converting conv for $(notdir $@)
	$(Q)sh hal/components/mkconv.sh u32 bit "" -1 1 < $< > $@

hal/components/conv_u32_s32.comp: hal/components/conv.comp.in hal/components/mkconv.sh $(HALCOMP_SUBMAKEFILE)
	$(ECHO) converting conv for $(notdir $@)
	$(Q)sh hal/components/mkconv.sh u32 s32 "" -1 2147483647 < $< > $@

############ added u64 s64
    
hal/components/conv_float_s64.comp: hal/components/conv.comp.in hal/components/mkconv.sh $(HALCOMP_SUBMAKEFILE)
	$(ECHO) converting conv for $(notdir $@)
	$(Q)sh hal/components/mkconv.sh float s64 "" -9223372036854775807-1 9223372036854775807 < $< > $@
    
hal/components/conv_float_u64.comp: hal/components/conv.comp.in hal/components/mkconv.sh $(HALCOMP_SUBMAKEFILE)
	$(ECHO) converting conv for $(notdir $@)
<<<<<<< HEAD
	$(Q)sh hal/components/mkconv.sh float u64 "" 0 9223372036854775807 < $< > $@
=======
	$(Q)sh hal/components/mkconv.sh float u64 "" 0 18446744073709551615 < $< > $@
>>>>>>> 848ca6d2
    
hal/components/conv_bit_s64.comp: hal/components/conv.comp.in hal/components/mkconv.sh $(HALCOMP_SUBMAKEFILE)
	$(ECHO) converting conv for $(notdir $@)
	$(Q)sh hal/components/mkconv.sh bit s64 // < $< > $@
    
hal/components/conv_bit_u64.comp: hal/components/conv.comp.in hal/components/mkconv.sh $(HALCOMP_SUBMAKEFILE)
	$(ECHO) converting conv for $(notdir $@)
	$(Q)sh hal/components/mkconv.sh bit u64 // < $< > $@

hal/components/conv_s64_float.comp: hal/components/conv.comp.in hal/components/mkconv.sh $(HALCOMP_SUBMAKEFILE)
	$(ECHO) converting conv for $(notdir $@)
	$(Q)sh hal/components/mkconv.sh s64 float // < $< > $@

hal/components/conv_s64_bit.comp: hal/components/conv.comp.in hal/components/mkconv.sh $(HALCOMP_SUBMAKEFILE)
	$(ECHO) converting conv for $(notdir $@)
	$(Q)sh hal/components/mkconv.sh s64 bit "" 0 1 < $< > $@

hal/components/conv_u64_float.comp: hal/components/conv.comp.in hal/components/mkconv.sh $(HALCOMP_SUBMAKEFILE)
	$(ECHO) converting conv for $(notdir $@)
	$(Q)sh hal/components/mkconv.sh u64 float // < $< > $@

hal/components/conv_u64_bit.comp: hal/components/conv.comp.in hal/components/mkconv.sh $(HALCOMP_SUBMAKEFILE)
	$(ECHO) converting conv for $(notdir $@)
	$(Q)sh hal/components/mkconv.sh u64 bit "" -1 1 < $< > $@

hal/components/conv_u64_s64.comp: hal/components/conv.comp.in hal/components/mkconv.sh $(HALCOMP_SUBMAKEFILE)
	$(ECHO) converting conv for $(notdir $@)
	$(Q)sh hal/components/mkconv.sh u64 s64 "" -1 9223372036854775807 < $< > $@

hal/components/conv_s64_u64.comp: hal/components/conv.comp.in hal/components/mkconv.sh $(HALCOMP_SUBMAKEFILE)
	$(ECHO) converting conv for $(notdir $@)
	$(Q)sh hal/components/mkconv.sh s64 u64 "" 0 0 < $< > $@

hal/components/conv_u64_s32.comp: hal/components/conv.comp.in hal/components/mkconv.sh $(HALCOMP_SUBMAKEFILE)
	$(ECHO) converting conv for $(notdir $@)
	$(Q)sh hal/components/mkconv.sh u64 s64 "" 0 2147483647 < $< > $@

hal/components/conv_s64_s32.comp: hal/components/conv.comp.in hal/components/mkconv.sh $(HALCOMP_SUBMAKEFILE)
	$(ECHO) converting conv for $(notdir $@)
	$(Q)sh hal/components/mkconv.sh s64 s32 "" -2147483647-1 2147483647 < $< > $@

hal/components/conv_u64_u32.comp: hal/components/conv.comp.in hal/components/mkconv.sh $(HALCOMP_SUBMAKEFILE)
	$(ECHO) converting conv for $(notdir $@)
<<<<<<< HEAD
	$(Q)sh hal/components/mkconv.sh u64 u32 "" 0 2147483647 < $< > $@

hal/components/conv_s64_u32.comp: hal/components/conv.comp.in hal/components/mkconv.sh $(HALCOMP_SUBMAKEFILE)
	$(ECHO) converting conv for $(notdir $@)
	$(Q)sh hal/components/mkconv.sh s64 u32 "" 0 2147483647 < $< > $@
=======
	$(Q)sh hal/components/mkconv.sh u64 u32 "" 0 4294967295 < $< > $@

hal/components/conv_s64_u32.comp: hal/components/conv.comp.in hal/components/mkconv.sh $(HALCOMP_SUBMAKEFILE)
	$(ECHO) converting conv for $(notdir $@)
	$(Q)sh hal/components/mkconv.sh s64 u32 "" 0 4294967295 < $< > $@
>>>>>>> 848ca6d2


# build instructions for the delayline module
obj-m += delayline.o
# the list of parts
delayline-objs := hal/components/delayline.o $(MATHSTUB)

$(RTLIBDIR)/delayline$(MODULE_EXT): $(addprefix $(OBJDIR)/,$(delayline-objs))<|MERGE_RESOLUTION|>--- conflicted
+++ resolved
@@ -208,11 +208,7 @@
     
 hal/components/conv_float_u64.comp: hal/components/conv.comp.in hal/components/mkconv.sh $(HALCOMP_SUBMAKEFILE)
 	$(ECHO) converting conv for $(notdir $@)
-<<<<<<< HEAD
-	$(Q)sh hal/components/mkconv.sh float u64 "" 0 9223372036854775807 < $< > $@
-=======
 	$(Q)sh hal/components/mkconv.sh float u64 "" 0 18446744073709551615 < $< > $@
->>>>>>> 848ca6d2
     
 hal/components/conv_bit_s64.comp: hal/components/conv.comp.in hal/components/mkconv.sh $(HALCOMP_SUBMAKEFILE)
 	$(ECHO) converting conv for $(notdir $@)
@@ -256,19 +252,11 @@
 
 hal/components/conv_u64_u32.comp: hal/components/conv.comp.in hal/components/mkconv.sh $(HALCOMP_SUBMAKEFILE)
 	$(ECHO) converting conv for $(notdir $@)
-<<<<<<< HEAD
-	$(Q)sh hal/components/mkconv.sh u64 u32 "" 0 2147483647 < $< > $@
+	$(Q)sh hal/components/mkconv.sh u64 u32 "" 0 4294967295 < $< > $@
 
 hal/components/conv_s64_u32.comp: hal/components/conv.comp.in hal/components/mkconv.sh $(HALCOMP_SUBMAKEFILE)
 	$(ECHO) converting conv for $(notdir $@)
-	$(Q)sh hal/components/mkconv.sh s64 u32 "" 0 2147483647 < $< > $@
-=======
-	$(Q)sh hal/components/mkconv.sh u64 u32 "" 0 4294967295 < $< > $@
-
-hal/components/conv_s64_u32.comp: hal/components/conv.comp.in hal/components/mkconv.sh $(HALCOMP_SUBMAKEFILE)
-	$(ECHO) converting conv for $(notdir $@)
 	$(Q)sh hal/components/mkconv.sh s64 u32 "" 0 4294967295 < $< > $@
->>>>>>> 848ca6d2
 
 
 # build instructions for the delayline module
