--- conflicted
+++ resolved
@@ -75,12 +75,9 @@
 // so we can use 32bit atomics throughout (size_t on amd64 is 64bits)
 typedef __u32 ringsize_t;
 
-<<<<<<< HEAD
-=======
 // backwards compat for code based upon original type
 #define ring_size_t ringsize_t
 
->>>>>>> 848ca6d2
 // size of a record in a record ring - in record mode,
 // negative numbers are needed for skips.
 typedef __s32 rrecsize_t;
