/********************************************************************
 * Description:  the RTAPI message deamon
 *
 * polls the rtapi message ring in the global data segment and eventually logs them
 * this is the single place for RTAPI and any ULAPI processes where log messages
 * pass through, regardless of origin or thread style (kernel, rtapi_app, ULAPI)

 * doubles as zeroMQ PUBLISH server making messages available
 * to any interested subscribers
 * the PUBLISH/SUBSCRIBE pattern will also fix the current situation where an error
 * message consumed by an entity is not seen by any other entities
 *
 *
 * Copyright (C) 2012, 2013  Michael Haberler <license AT mah DOT priv DOT at>
 *
 * This program is free software; you can redistribute it and/or
 * modify it under the terms of the GNU Lesser General Public
 * License as published by the Free Software Foundation; either
 * version 2.1 of the License, or (at your option) any later version.
 *
 * This program is distributed in the hope that it will be useful,
 * but WITHOUT ANY WARRANTY; without even the implied warranty of
 * MERCHANTABILITY or FITNESS FOR A PARTICULAR PURPOSE.  See the GNU
 * Lesser General Public License for more details.
 *
 * You should have received a copy of the GNU Lesser General Public
 * License along with this library; if not, write to the Free Software
 * Foundation, Inc., 51 Franklin Street, Fifth Floor, Boston, MA  02110-1301  USA
 ********************************************************************/

#include "rtapi.h"
#include "rtapi_compat.h"

#include <sys/types.h>
#include <sys/stat.h>
#include <fcntl.h>
#include <sys/mman.h>
#include <time.h>
#include <string.h>
#include <stdio.h>
#include <unistd.h>
#include <stdlib.h>
#include <getopt.h>
#include <errno.h>
#include <assert.h>
#include <syslog_async.h>
#include <uuid/uuid.h>
#include <string>
#include <vector>
#include <poll.h>
#include <assert.h>
#include <inifile.h>
#include <sys/resource.h>

using namespace std;

#include <rtapi.h>
#include <shmdrv.h>
#include <ring.h>
#include <setup_signals.h>
#include <mk-backtrace.h>

#include <czmq.h>
#include <mk-service.hh>
#include <libwebsockets.h>  // version tags only

#include <google/protobuf/text_format.h>
#include <message.pb.h>
using namespace google::protobuf;


#ifndef SYSLOG_FACILITY
#define SYSLOG_FACILITY LOG_LOCAL1  // where all rtapi/ulapi logging goes
#endif
#define GRACE_PERIOD 2000 // ms to wait after rtapi_app exit detected

#define STRINGIFY(x) #x
#define TOSTRING(x) STRINGIFY(x)
#define AT __FILE__ ":" TOSTRING(__LINE__)

#ifdef DEBUG
#define DPRINTF(fmt, ...)  						\
    fprintf(stderr, AT							\
	    ": " fmt,							\
	    __VA_ARGS__)
#else
#define DPRINTF(fmt, ...)
#endif

//  FAIL_RC(EINVAL, "severely botched foo=%d", foo);
#define FAIL_RC(rc, fmt, ...)						\
    do {								\
	fprintf(stderr,AT						\
		" ERROR: " fmt,						\
		__VA_ARGS__);						\
	_msgderrno = -(rc);						\
	return -(rc);							\
    } while (0)

//  FAIL_NULL(EINVAL, "severely botched foo=%d", foo);
#define FAIL_NULL(rc, fmt, ...)						\
    do {								\
	fprintf(stderr, AT						\
		" ERROR: " fmt,						\
		__VA_ARGS__);						\
	_msgderrno = -(rc);						\
	return NULL;							\
    } while (0)

int rtapi_instance;
global_data_t *global_data;
int shmdrv_loaded;
long page_size;

// some global defaults are set in msgd, and recorded in the
// global segment
static int usr_msglevel = RTAPI_MSG_INFO ;
static int rt_msglevel = RTAPI_MSG_INFO ;
static int halsize;
static int hal_thread_stack_size = HAL_STACKSIZE;
static size_t message_ring_size = MESSAGE_RING_SIZE;
static int hal_descriptor_alignment = 0;
static int global_segment_size = MESSAGE_RING_SIZE + GLOBAL_HEAP_SIZE + sizeof(global_data_t);
static int actual_global_size; // as returned by create_global_segment()
static int hal_heap_flags    =  RTAPIHEAP_TRIM;
static int global_heap_flags =  RTAPIHEAP_TRIM;

static const char *inifile;
static int foreground;
static int use_shmdrv;
static flavor_ptr flavor;
static const char *instance_name;
static int signal_fd;
static bool trap_signals = true;
static int full, locked;
static size_t max_msgs, max_bytes; // stats
static int _msgderrno;

// messages tend to come bunched together, e.g during startup and shutdown
// poll faster if a message was read, and decay the poll timer up to msg_poll_max
// if no messages are pending
// this way we retrieve bunched messages fast without much overhead in idle times
static int msg_poll_max = 200; // maximum msgq checking interval, mS

#ifdef FASTLOG
static int msg_poll_min = 5;  // minimum msgq checking interval
static int msg_poll_inc = 1;  // increment interval if no message read up to msg_poll_max
static int msg_poll =     10;  // current delay; startup fast
#else
static int msg_poll_min = 10;  // minimum msgq checking interval
static int msg_poll_inc = 5;  // increment interval if no message read up to msg_poll_max
static int msg_poll =     10;  // current delay; startup fast
#endif

static int polltimer_id;      // as returned by zloop_timer()
static int shutdowntimer_id;

// zeroMQ related
static mk_netopts_t netopts;
static mk_socket_t  logpub;
static int port = -1; // defaults to ephemeral port

static const char *shmdrv_opts;

static ringbuffer_t rtapi_msg_buffer;   // ring access strcuture for messages
static const char *progname;
static char proctitle[20];
static int exit_code  = 0;
static const char *origins[] = { "kernel", "rt", "user" };

static void usage(int argc, char **argv)
{
    printf("Usage:  %s [options]\n", argv[0]);
}

pid_t pid_of(const char *fmt, ...)
{
    char line[LINELEN];
    FILE *cmd;
    pid_t pid;
    va_list ap;

    strcpy(line, "pidof ");
    va_start(ap, fmt);
    vsnprintf(line + strlen(line), sizeof(line) - strlen(line), fmt, ap);
    va_end(ap);
    cmd = popen(line, "r");
    if (!fgets(line, sizeof(line), cmd))
	pid = -1;
    else
	pid = strtoul(line, NULL, 10);
    pclose(cmd);
    return pid;
}

static global_data_t *create_global_segment(const size_t global_size)
{
    int retval = 0;

    // first, investigate leftovers from previous runs
    int globalkey = OS_KEY(GLOBAL_KEY, rtapi_instance);
    int rtapikey = OS_KEY(RTAPI_KEY, rtapi_instance);
    int halkey = OS_KEY(HAL_KEY, rtapi_instance);

    bool global_exists = shm_common_exists(globalkey);
    bool hal_exists = shm_common_exists(halkey);
    bool rtapi_exists = shm_common_exists(rtapikey);

    if (global_exists || rtapi_exists || hal_exists) {
	// hm, something is wrong here

	pid_t msgd_pid = pid_of("msgd:%d", rtapi_instance);

	if (rtapi_instance == kernel_instance_id()) {

	    // collision with a running kernel instance - not good.
	    int shmdrv_loaded = is_module_loaded("shmdrv");
	    int rtapi_loaded = is_module_loaded("rtapi");
	    int hal_loaded = is_module_loaded("hal_lib");

	    fprintf(stderr, "ERROR: found existing kernel "
		   "instance with the same instance id (%d)\n",
		   rtapi_instance);

	    fprintf(stderr,"kernel modules loaded: %s%s%s\n",
		   shmdrv_loaded ? "shmdrv " : "",
		   rtapi_loaded ? "rtapi " : "",
		   hal_loaded ? "hal_lib " : "");

	    if (msgd_pid > 0)
		FAIL_NULL(EEXIST,
			  "the msgd process msgd:%d is "
			  "already running, pid: %d\n",
			  rtapi_instance, msgd_pid);
	    else
		FAIL_NULL(ENOENT,
			  "msgd:%d not running!\n",
			  rtapi_instance);
	}

	// running userthreads instance?
	pid_t app_pid = pid_of("rtapi:%d", rtapi_instance);

	if ((msgd_pid > -1) || (app_pid > -1)) {
	    FAIL_NULL(EEXIST, "found existing RT "
		   "instance with the same instance id (%d)\n",
		   rtapi_instance);
	    if (msgd_pid > 0)
		FAIL_NULL(EEXIST, "the msgd process msgd:%d is "
			  "already running, pid: %d\n",
			  rtapi_instance, msgd_pid);
	    else
		FAIL_NULL(EEXIST, "msgd:%d not running!?\n",
			  rtapi_instance);

	    if (app_pid > 0)
		FAIL_NULL(EEXIST,"the RT process rtapi:%d is "
		       "already running, pid: %d\n",
		       rtapi_instance, app_pid);
	    else
		FAIL_NULL(ENOENT, "the RT process rtapi:%d not running!\n",
			  rtapi_instance);

	    // TBD: might check for other user HAL processes still
	    // around. This might work with fuser on the HAL segment
	    // but might be tricky wit shmdrv.
	}

	// leftover shared memory segments were around, but no using
	// entities (user process or kernel modules).
	// Remove and keep going:
	if (shmdrv_loaded) {
	    // since neiter rtapi.ko nor hal_lib.ko is loaded
	    // cause a garbage collect in shmdrv
	    shmdrv_gc();
	} else {
	    // Posix shm case.
	    char segment_name[LINELEN];

	    if (hal_exists) {
		sprintf(segment_name, SHM_FMT, rtapi_instance, halkey);
		fprintf(stderr,"warning: removing unused HAL shm segment %s\n",
			segment_name);
		if (shm_unlink(segment_name))
		    perror(segment_name);
	    }
	    if (rtapi_exists) {
		sprintf(segment_name, SHM_FMT, rtapi_instance, rtapikey);
		fprintf(stderr,"warning: removing unused RTAPI"
			" shm segment %s\n",
			segment_name);
		if (shm_unlink(segment_name))
		    perror(segment_name);
	    }
	    if (global_exists) {
		sprintf(segment_name, SHM_FMT, rtapi_instance, globalkey);
		fprintf(stderr,"warning: removing unused global"
			" shm segment %s\n",
			segment_name);
		if (shm_unlink(segment_name))
		    perror(segment_name);
	    }
	}
    }

    // now try again:
    if (shm_common_exists(globalkey)) {
	FAIL_NULL(EEXIST, "%d: found existing global segment key=0x%x\n",
		  rtapi_instance, globalkey);
    }

    int requested = (int) global_size; // stupid rtapi types
    int aligned = PAGESIZE_ALIGN(requested);
    int got = aligned;
    DPRINTF("global: req=%d aligned=%d\n", requested, aligned);

    global_data_t *ptr;
    retval = shm_common_new(globalkey, &got, rtapi_instance, (void **)&ptr, 1);
    if (retval < 0) {
	FAIL_NULL(-retval, "%d: cannot create global segment key=0x%x %s\n",
		  rtapi_instance, globalkey, strerror(-retval));
    }
    if (got < aligned) {
	FAIL_NULL(EINVAL, "%d: global segment size mismatch: expect %d got %d\n",
		  rtapi_instance, aligned, got);
    }
    DPRINTF("global: got=%d\n", got);
    // clear segment
    memset(ptr, 0, (size_t) got);
    ptr->global_segment_size = got;
    return ptr;
}

// salvaged from rtapi_shmem.c - msgd doesnt link against rtapi though
static void check_memlock_limit(const char *where)
{
    struct rlimit lim;
    int result;

    result = getrlimit(RLIMIT_MEMLOCK, &lim);
    if(result < 0) { perror("getrlimit"); return; }
    if(lim.rlim_cur == (rlim_t)-1) return; // unlimited
    if(lim.rlim_cur >= RLIMIT_MEMLOCK_RECOMMENDED) return; // limit is at least recommended
    syslog_async(LOG_ERR, "Locked memory limit is %luKiB, recommended at least %luKiB.",
		 (unsigned long)lim.rlim_cur/1024, RLIMIT_MEMLOCK_RECOMMENDED/1024);
    syslog_async(LOG_ERR, "This can cause the error '%s'.", where);
    syslog_async(LOG_ERR, "For more information, see "
		 "http://wiki.linuxcnc.org/cgi-bin/emcinfo.pl?LockedMemory\n");
}

static int init_global_data(global_data_t * data,
			    int actual_global_size,
			    int flavor,
			    int instance_id,
			    int hal_size,
			    int rt_level,
			    int user_level,
			    const char *name,
			    int stack_size,
			    const char *service_uuid,
			    int hal_descriptor_alignment,
			    int global_heap_flags,
			    int hal_heap_flags)
{
    // data is set to zero except global_segment_size is filled in
    int retval = 0;

    // force-lock - we're first, so thats a bit theoretical
    rtapi_mutex_try(&(data->mutex));

    // lock the global data segment
    if (flavor != RTAPI_POSIX_ID) {
	if (mlock(data, sizeof(global_data_t))) {
	    const char *errmsg = strerror(errno);
	    syslog_async(LOG_ERR, "mlock(global) failed: %d '%s'\n",
			 errno, errmsg);
	    check_memlock_limit(errmsg);
	}
    }
    // report progress
    data->magic = GLOBAL_INITIALIZING;
    /* set version code so other modules can check it */
    data->layout_version = GLOBAL_LAYOUT_VERSION;
    data->instance_id = instance_id;

    // separate message levels for RT and userland
    data->rt_msg_level = rt_level;
    data->user_msg_level = user_level;

    // counter for unique handles within an RTAPI instance
    // guaranteed not to collide with a any module ID, so start at
    // RTAPI_MAX_MODULES + 1 (relevant for khreads)
    // uthreads use arbitrary ints since those dont use fixed-size arrays
    data->next_handle = RTAPI_MAX_MODULES + 1;

    // tell the others what we determined as the proper flavor
    data->rtapi_thread_flavor = flavor;

    // record HAL parameters for later
    data->hal_size = hal_size;
    data->hal_descriptor_alignment = hal_descriptor_alignment;

    data->hal_heap_flags = hal_heap_flags;
    // stack size passed to rtapi_task_new() in hal_create_thread()
    data->hal_thread_stack_size = stack_size;

    // export the service UUID in the global data segment
    // in binary form
    if (uuid_parse(service_uuid, data->service_uuid)) {
	// syntax error in UUID
	syslog_async(LOG_ERR,"%s %s: syntax error in UUID '%s'",
		     progname, __func__, service_uuid);
	retval--;
    }

    // init the global heap
    _rtapi_heap_init(&data->heap, "global heap");

    // allocate everything from global->arena to end of egment for global heap
    size_t global_heap_size = data->global_segment_size -
	offsetof(global_data_t, arena);

    DPRINTF("global_heap_size=%zu\n", global_heap_size);
    _rtapi_heap_addmem(&data->heap, data->arena, global_heap_size);
    _rtapi_heap_setflags(&data->heap, global_heap_flags);

    // done with heap
    // Allocate the message ring buffer from the global heap:
    size_t rsize = ring_memsize(RINGTYPE_RECORD, message_ring_size, 0);
    DPRINTF("rsize=%zu message_ring_size=%zu\n", rsize, message_ring_size);
    ringheader_t *mring = ( ringheader_t *) _rtapi_calloc(&data->heap, rsize, 1);
    if (mring == NULL)
	FAIL_RC(ENOMEM, "failed to allocate message ring size=%zu\n", rsize);

    // init the error ring
    ringheader_init(mring, RINGTYPE_RECORD, message_ring_size, 0);
    data->rtapi_messages_ptr = shm_off(data, mring);

    // attach to the message ringbuffer
    ringbuffer_init(mring, &rtapi_msg_buffer);
    mring->refcount = 1;       // rtapi not yet attached, just us
    mring->reader = getpid();  // us
    mring->use_wmutex = 1;     // locking hint

    // demon pids
    data->rtapi_app_pid = -1; // not yet started
    data->rtapi_msgd_pid = 0;

    /* done, release the mutex */
    rtapi_mutex_give(&(data->mutex));
    return retval;
}

// determine if we can run this flavor on the current kernel
static int flavor_and_kernel_compatible(flavor_ptr f)
{
    int retval = 1;

    if (f->flavor_id == RTAPI_POSIX_ID)
	return 1; // no prerequisites

    if (kernel_is_xenomai()) {
	if (f->flavor_id == RTAPI_RT_PREEMPT_ID) {
	    fprintf(stderr,
		    "MSGD:%d Warning: starting %s RTAPI on a Xenomai kernel\n",
		    rtapi_instance, f->name);
	    return 1;
	}
	if ((f->flavor_id != RTAPI_XENOMAI_ID) &&
	    (f->flavor_id != RTAPI_XENOMAI_KERNEL_ID)) {
	    fprintf(stderr,
		    "MSGD:%d ERROR: trying to start %s RTAPI on a Xenomai kernel\n",
		    rtapi_instance, f->name);
	    return 0;
	}
    }

    if (kernel_is_rtai() &&
	(f->flavor_id != RTAPI_RTAI_KERNEL_ID)) {
	fprintf(stderr, "MSGD:%d ERROR: trying to start %s RTAPI on an RTAI kernel\n",
		    rtapi_instance, f->name);
	return 0;
    }

    if (kernel_is_rtpreempt() &&
	(f->flavor_id != RTAPI_RT_PREEMPT_ID)) {
	fprintf(stderr, "MSGD:%d ERROR: trying to start %s RTAPI on an RT PREEMPT kernel\n",
		rtapi_instance, f->name);
	return 0;
    }
    return retval;
}

// actions common to sigaction and signalfd()
static void start_shutdown(int signal)
{
    if (global_data) {
	global_data->magic = GLOBAL_EXITED;
	global_data->rtapi_msgd_pid = 0;
    }
    // no point in keeping rtapi_app running if msgd exits
    if (global_data->rtapi_app_pid > 0) {
	kill(global_data->rtapi_app_pid, SIGTERM);
	syslog_async(LOG_ERR, "msgd:%d: got signal %d - sending SIGTERM to rtapi (pid %d)\n",
		     rtapi_instance, signal, global_data->rtapi_app_pid);
    }
}

static void btprint(const char *prefix, const char *fmt, ...)
{
    va_list args;
    va_start(args, fmt);
    vsyslog_async(LOG_ERR, fmt, args);
}

// handle signals delivered via sigaction - not all signals
// can be dealt with through signalfd(2)
// log, try to do something sane, and dump core
static void sigaction_handler(int sig, siginfo_t *si, void *uctx)
{
    start_shutdown(sig);
    syslog_async(LOG_ERR,
		 "msgd:%d: signal %d - '%s' received, dumping core (current dir=%s)",
		 rtapi_instance, sig, strsignal(sig), get_current_dir_name());

    backtrace("", "msgd", btprint, 3);

    closelog_async(); // let syslog_async drain
    sleep(1);
    // reset handler for current signal to default
    signal(sig, SIG_DFL);
    // and re-raise so we get a proper core dump and stacktrace
    kill(getpid(), sig);
    sleep(1);
}

static int s_handle_signal(zloop_t *loop, zmq_pollitem_t *poller, void *arg)
{

    struct signalfd_siginfo fdsi;
    ssize_t s = read(poller->fd, &fdsi, sizeof(struct signalfd_siginfo));
    if (s != sizeof(struct signalfd_siginfo)) {
	perror("read");
    }

    start_shutdown(fdsi.ssi_signo);

    switch (fdsi.ssi_signo) {
    case SIGTERM:
    case SIGINT:
    case SIGQUIT:
    case SIGKILL:
	syslog_async(LOG_INFO, "msgd:%d: %s - shutting down\n",
	       rtapi_instance, strsignal(fdsi.ssi_signo));

	// hint if error ring couldnt be served fast enough,
	// or there was contention
	// none observed so far - this might be interesting to hear about
	if (global_data && (global_data->error_ring_full ||
			    global_data->error_ring_locked))
	    syslog_async(LOG_INFO, "msgd:%d: message ring stats: full=%d locked=%d ",
		   rtapi_instance,
		   global_data->error_ring_full,
		   global_data->error_ring_locked);
	return -1; // exit reactor normally
	break;

    default:
	// this should be handled either above or in sigaction_handler
	syslog_async(LOG_ERR, "msgd:%d:  BUG: unhandled signal %d - '%s' received\n",
		     rtapi_instance,	fdsi.ssi_signo, strsignal(fdsi.ssi_signo));
	break;
    }
    return 0; // continue reactor
}

static void
cleanup_actions(void)
{
    int retval;
    size_t max_ringmem = max_bytes + max_msgs * 8; // includes record overhead
    syslog_async(LOG_DEBUG,"log buffer hwm: %zu% (%zu msgs, %zu bytes out of %d)",
		 (max_ringmem*100)/MESSAGE_RING_SIZE,
		 max_msgs, max_ringmem, MESSAGE_RING_SIZE);

    if (global_data) {
	if (global_data->rtapi_app_pid > 0) {
	    kill(global_data->rtapi_app_pid, SIGTERM);
	    syslog_async(LOG_INFO,"sent SIGTERM to rtapi (pid %d)\n",
		   global_data->rtapi_app_pid);
	}
	// in case some process catches a leftover shm segment
	global_data->magic = GLOBAL_EXITED;
	global_data->rtapi_msgd_pid = 0;
	if (rtapi_msg_buffer.header != NULL)
	    rtapi_msg_buffer.header->refcount--;
	retval = shm_common_detach(sizeof(global_data_t), global_data);
	if (retval < 0) {
	    syslog_async(LOG_ERR,"shm_common_detach(global) failed: %s\n",
		   strerror(-retval));
	} else {
	    shm_common_unlink(OS_KEY(GLOBAL_KEY, rtapi_instance));
	    syslog_async(LOG_DEBUG,"normal shutdown - global segment detached");
	}
	global_data = NULL;
    }
}

// react to subscribe/unsubscribe events
static int logpub_readable_cb(zloop_t *loop, zmq_pollitem_t *poller, void *arg)
{
    zframe_t *f = zframe_recv(poller->socket);
    const char *s = (const char *) zframe_data(f);
    syslog_async(LOG_ERR, "%s subscribe on '%s'",
		 *s ? "start" : "stop", s+1);
    zframe_destroy(&f);
    return 0;
}

static int
s_start_shutdown_cb(zloop_t *loop, int  timer_id, void *args)
{
    syslog_async(LOG_ERR, "msgd shutting down");
    return -1; // exit reactor
}

static int
message_poll_cb(zloop_t *loop, int  timer_id, void *args)
{
    rtapi_msgheader_t *msg;
    size_t payload_length;
    int retval;
    char *cp;
    machinetalk::Container container;
    machinetalk::LogMessage *logmsg;
    zframe_t *z_pbframe;
    int current_interval = msg_poll;

    if (global_data->error_ring_full > full) {
	syslog_async(LOG_ERR, "msgd:%d: message ring overrun (full): %d messages lost",
		     global_data->error_ring_full - full);
	full = global_data->error_ring_full;
    }
    if (global_data->error_ring_locked > locked) {
	syslog_async(LOG_ERR, "msgd:%d: message ring overrun (locked): %d messages lost",
		     global_data->error_ring_locked - locked);
	locked = global_data->error_ring_locked;
    }

    size_t n_msgs = 0, n_bytes = 0;
    ringsize_t msg_size;

    while ((retval = record_read(&rtapi_msg_buffer,
				 (const void **) &msg, &msg_size)) == 0) {
	payload_length = msg_size - sizeof(rtapi_msgheader_t);
	n_msgs++;
	n_bytes += msg_size;

<<<<<<< HEAD

=======
>>>>>>> 848ca6d2
	// strip trailing newlines
	while ((cp = strrchr(msg->buf,'\n')))
	    *cp = '\0';
	syslog_async(rtapi2syslog(msg->level), "%s:%d:%s %.*s",
		     msg->tag, msg->pid, origins[msg->origin],
		     (int) payload_length, msg->buf);


	if (logpub.socket) {
	    // publish protobuf-encoded log message
	    container.set_type(machinetalk::MT_LOG_MESSAGE);

	    struct timespec timestamp;
	    clock_gettime(CLOCK_REALTIME, &timestamp);
	    container.set_tv_sec(timestamp.tv_sec);
	    container.set_tv_nsec(timestamp.tv_nsec);

	    logmsg = container.mutable_log_message();
	    logmsg->set_origin((machinetalk::MsgOrigin)msg->origin);
	    logmsg->set_pid(msg->pid);
	    logmsg->set_level((machinetalk::MsgLevel) msg->level);
	    logmsg->set_tag(msg->tag);
	    logmsg->set_text(msg->buf, strlen(msg->buf));

	    z_pbframe = zframe_new(NULL, container.ByteSize());
	    assert(z_pbframe != NULL);

	    if (container.SerializeWithCachedSizesToArray(zframe_data(z_pbframe))) {
		// channel name:
		if (zstr_sendm(logpub.socket, "log"))
		    syslog_async(LOG_ERR,"zstr_sendm(): %s", strerror(errno));

		// and the actual pb2-encoded message
		// zframe_send() deallocates the frame after sending,
		// and frees pb_buffer through zfree_cb()
		if (zframe_send(&z_pbframe, logpub.socket, 0))
		    syslog_async(LOG_ERR,"zframe_send(): %s", strerror(errno));

	    } else {
		syslog_async(LOG_ERR, "container serialization failed");
	    }
	}
	record_shift(&rtapi_msg_buffer);
	msg_poll = msg_poll_min; // keep going quick
    }
    // done - decay the timer
    msg_poll += msg_poll_inc;
    if (msg_poll > msg_poll_max)
	msg_poll = msg_poll_max;

    // update stats
    if (n_msgs > max_msgs)
	max_msgs = n_msgs;
    if (n_bytes > max_bytes)
	max_bytes = n_bytes;

    if (current_interval != msg_poll) {
	zloop_timer_end(loop, polltimer_id);
	polltimer_id = zloop_timer (loop, current_interval, 0, message_poll_cb, NULL);
    }

    // check for rtapi_app exit only after all pending messages are logged:
    if ((global_data->rtapi_app_pid == 0) &&
	(shutdowntimer_id ==  0)) {
	// schedule a loop shutdown but keep reading messages for a while
	// so we dont loose messages
	syslog_async(LOG_ERR, "rtapi_app exit detected - scheduled shutdown");
	shutdowntimer_id = zloop_timer (loop, GRACE_PERIOD, 1,
					s_start_shutdown_cb, NULL);
    }
    return 0;
}


static struct option long_options[] = {
    { "help",  no_argument,          0, 'h'},
    { "stderr",  no_argument,        0, 's'},
    { "foreground",  no_argument,    0, 'F'},
    { "usrmsglevel", required_argument, 0, 'u'},
    { "rtmsglevel", required_argument, 0, 'r'},
    { "instance", required_argument, 0, 'I'},
    { "instance_name", required_argument, 0, 'i'},
    { "ini",      required_argument, 0, 'M'},     // default: getenv(INI_FILE_NAME)
    { "flavor",   required_argument, 0, 'f'},
    { "halsize",  required_argument, 0, 'H'},
    { "halstacksize",  required_argument, 0, 'T'},
    { "shmdrv",  no_argument,        0, 'S'},
    { "port",	required_argument, NULL, 'p' },
    { "svcuuid", required_argument, 0, 'R'},
    { "interfaces", required_argument, 0, 'n'},
    { "shmdrv_opts", required_argument, 0, 'o'},
    { "nosighdlr",   no_argument,    0, 'G'},
    { "heapdebug",   no_argument,    0, 'P'},

    {0, 0, 0, 0}
};

int main(int argc, char **argv)
{
    int c, i, retval;
    int option = LOG_NDELAY;
    pid_t pid, sid;
    size_t argv0_len, procname_len, max_procname_len;

    inifile = getenv("MACHINEKIT_INI");

    // Verify that the version of the library that we linked against is
    // compatible with the version of the headers we compiled against.
    GOOGLE_PROTOBUF_VERIFY_VERSION;

    progname = argv[0];
    page_size = sysconf(_SC_PAGESIZE);
    shm_common_init();
    {
	// default to rtapi.ini:HAL_SIZE
	char param[10];
	if (!get_rtapi_config(param, "HAL_SIZE", sizeof(param))) {
	    char *cp;
	    halsize = strtol(param, &cp, 0);
	    if ((*cp != '\0') && (!isspace(*cp))) {
		fprintf(stderr, "rtapi.ini: string '%s' invalid for HAL_SIZE\n",
			param);
		exit(1);
	    }
	}
	// TBD: read global sizing params from rtapi.ini:
	// message ring, global heap size
    }
    while (1) {
	int option_index = 0;
	int curind = optind;
	c = getopt_long (argc, argv, "GhI:sFf:i:SW:u:r:T:M:p:",
			 long_options, &option_index);
	if (c == -1)
	    break;
	switch (c)	{
	case 'G':
	    trap_signals = false; // ease debugging with gdb
	    break;
	case 'F':
	    foreground++;
	    break;
	case 'I':
	    rtapi_instance = atoi(optarg);
	    break;
	case 'p':
	    port = atoi(optarg);
	    break;
	case 'T':
	    hal_thread_stack_size = atoi(optarg);
	    break;
	case 'i':
	    instance_name = strdup(optarg);
	    break;
	case 'M':
	    inifile = strdup(optarg);
	    break;
	case 'f':
	    if ((flavor = flavor_byname(optarg)) == NULL) {
		fprintf(stderr, "no such flavor: '%s' -- valid flavors are:\n", optarg);
		flavor_ptr f = flavors;
		while (f->name) {
		    fprintf(stderr, "\t%s\n", f->name);
		    f++;
		}
		exit(1);
	    }
	    break;
	case 'u':
	    usr_msglevel = atoi(optarg);
	    break;
	case 'r':
	    rt_msglevel = atoi(optarg);
	    break;
	case 'H':
	    halsize = atoi(optarg);
	    break;
	case 'S':
	    use_shmdrv++;
	    break;
	case 'o':
	    shmdrv_opts = strdup(optarg);
	    break;
	case 'P':
	    hal_heap_flags |= (RTAPIHEAP_TRACE_MALLOC|RTAPIHEAP_TRACE_FREE);
	    global_heap_flags |= (RTAPIHEAP_TRACE_MALLOC|RTAPIHEAP_TRACE_FREE);
	    break;
	case 's':
	    option |= LOG_PERROR;
	    break;
	case 'R':
	    netopts.service_uuid = strdup(optarg);
	    break;
	case '?':
	    if (optopt)  fprintf(stderr, "bad short opt '%c'\n", optopt);
	    else  fprintf(stderr, "bad long opt \"%s\"\n", argv[curind]);
	    exit(1);
	    break;
	default:
	    usage(argc, argv);
	    exit(0);
	}
    }

    if (trap_signals && (getenv("NOSIGHDLR") != NULL))
	trap_signals = false;

    if (getenv("HEAPTRACE") != NULL) {
	hal_heap_flags |= (RTAPIHEAP_TRACE_MALLOC|RTAPIHEAP_TRACE_FREE);
	global_heap_flags |= (RTAPIHEAP_TRACE_MALLOC|RTAPIHEAP_TRACE_FREE);
    }

    if (getenv("DEFAULTALIGN") != NULL)
	hal_descriptor_alignment = 0;

<<<<<<< HEAD
    // sanity
=======
>>>>>>> 848ca6d2
    if (getuid() == 0) {
	fprintf(stderr, "%s: FATAL - will not run as root\n", progname);
	exit(EXIT_FAILURE);
    }
    if (geteuid() == 0) {
	fprintf(stderr, "%s: FATAL - will not run as setuid root\n", progname);
	exit(EXIT_FAILURE);
    }

    if (flavor == NULL)
	flavor = default_flavor();

    if (flavor == NULL) {
	fprintf(stderr, "%s: FATAL - failed to detect thread flavor\n", progname);
	exit(EXIT_FAILURE);
    }

    // can we actually run what's being suggested?
    if (!flavor_and_kernel_compatible(flavor)) {
	fprintf(stderr, "%s: FATAL - cant run the %s flavor on this kernel\n",
		progname, flavor->name);
	exit(EXIT_FAILURE);
    }

    // catch installation error: user not in xenomai group
    if (flavor->flavor_id == RTAPI_XENOMAI_ID) {
	int retval = user_in_xenomai_group();

	switch (retval) {
	case 1:  // yes
	    break;
	case 0:
	    fprintf(stderr, "this user is not member of group xenomai\n");
	    fprintf(stderr, "please 'sudo adduser <username>  xenomai',"
		    " logout and login again\n");
	    exit(EXIT_FAILURE);

	default:
	    fprintf(stderr, "cannot determine if this user "
		    "is a member of group xenomai: %s\n",
		    strerror(-retval));
	    exit(EXIT_FAILURE);
	}
    }

    // do we need the shmdrv module?
    if (((flavor->flags & FLAVOR_KERNEL_BUILD) ||
	 use_shmdrv) &&
	!shmdrv_available()) {

	if (shmdrv_opts == NULL)
	    shmdrv_opts = getenv("SHMDRV_OPTS");
	if (shmdrv_opts == NULL)
	    shmdrv_opts = "";

	if (run_module_helper("insert shmdrv %s",shmdrv_opts)) {
	    fprintf(stderr, "%s: cant insert shmdrv module - needed by %s\n",
		    progname, use_shmdrv ? "--shmdrv" : flavor->name);
	    exit(EXIT_FAILURE);
	}

	shm_common_init();
	if (!shmdrv_available()) {
	    fprintf(stderr, "%s: BUG: shmdrv module not detected\n",
		    progname);
	    exit(EXIT_FAILURE);
	}
    }

    // the global segment every entity in HAL/RTAPI land attaches to
    if ((global_data = create_global_segment(global_segment_size)) == NULL) {
	// must be a new shm segment
	fprintf(stderr, "%s: failed to create global segment\n", progname);
	exit(1);
    }

    // good to go
    if (!foreground) {
        pid = fork();
        if (pid < 0) {
	    exit(EXIT_FAILURE);
        }
        if (pid > 0) {
	    exit(EXIT_SUCCESS);
        }
        umask(0);
        sid = setsid();
        if (sid < 0) {
	    exit(EXIT_FAILURE);
        }
    }

    snprintf(proctitle, sizeof(proctitle), "msgd:%d",rtapi_instance);
    backtrace_init(proctitle);

    openlog_async(proctitle, option , SYSLOG_FACILITY);
    // max out async syslog buffers for slow system in debug mode
    tunelog_async(99,1000);

    // set new process name
    argv0_len = strlen(argv[0]);
    procname_len = strlen(proctitle);
    max_procname_len = (argv0_len > procname_len) ? (procname_len) : (argv0_len);

    strncpy(argv[0], proctitle, max_procname_len);
    memset(&argv[0][max_procname_len], '\0', argv0_len - max_procname_len);

    for (i = 1; i < argc; i++)
	memset(argv[i], '\0', strlen(argv[i]));


    // suppress default handling of signals in zctx_new()
    // since we're using signalfd()
    zsys_handler_set(NULL);

    netopts.rundir = RUNDIR;
    netopts.rtapi_instance = rtapi_instance;

    netopts.z_context = zctx_new ();
    assert(netopts.z_context);

    netopts.z_loop = zloop_new ();
    assert(netopts.z_loop);

    netopts.av_loop = avahi_czmq_poll_new(netopts.z_loop);
    assert(netopts.av_loop);

    // generic binding & announcement parameters
    // from $MACHINEKIT_INI
    if (mk_getnetopts(&netopts))
	exit(1);

    // this is the single place in all of linuxCNC where the global segment
    // gets initialized - no reinitialization from elsewhere
    if (init_global_data(global_data,
			 actual_global_size,
			 flavor->flavor_id,
			 rtapi_instance,
			 halsize,
			 rt_msglevel,
			 usr_msglevel,
			 instance_name,
			 hal_thread_stack_size,
			 netopts.service_uuid,
			 hal_descriptor_alignment,
			 global_heap_flags,
			 hal_heap_flags)) {

	syslog_async(LOG_ERR, "%s: startup failed, exiting\n",
		     progname);
	exit(EXIT_FAILURE);
    } else {
	syslog_async(LOG_INFO,
		     "startup pid=%d flavor=%s "
		     "rtlevel=%d usrlevel=%d halsize=%d shm=%s cc=%s %s  version=%s",
		     getpid(),
		     flavor->name,
		     global_data->rt_msg_level,
		     global_data->user_msg_level,
		     global_data->hal_size,
		     shmdrv_loaded ? "shmdrv" : "Posix",
#ifdef __clang__
		     "clang", __clang_version__,
#endif
#ifdef   __GNUC__
		     "gcc", __VERSION__,
#endif
		     GIT_VERSION);
    }
    int major, minor, patch;
    zmq_version (&major, &minor, &patch);
    syslog_async(LOG_DEBUG,
		 "ØMQ=%d.%d.%d czmq=%d.%d.%d protobuf=%d.%d.%d atomics=%s %s %s "
		 " libwebsockets=%s %s\n",
		 major, minor, patch,
		 CZMQ_VERSION_MAJOR, CZMQ_VERSION_MINOR,CZMQ_VERSION_PATCH,
		 GOOGLE_PROTOBUF_VERSION / 1000000,
		 (GOOGLE_PROTOBUF_VERSION / 1000) % 1000,
		 GOOGLE_PROTOBUF_VERSION % 1000,
#ifdef HAVE_CK
		 "concurrencykit", CK_VERSION, CK_GIT_SHA,
#else
#ifdef __clang__
		 "clang intrinsics", "", "",
#endif
#ifdef   __GNUC__
		 "gcc intrinsics", "", "",
#endif
#endif
#ifdef LWS_LIBRARY_VERSION
		 LWS_LIBRARY_VERSION,
#else
		 "<no version symbol>",
#endif
#ifdef LWS_BUILD_HASH
		 LWS_BUILD_HASH
#else
		 ""
#endif
		 );
    syslog_async(LOG_INFO,"configured: sha=%s", GIT_CONFIG_SHA);
    syslog_async(LOG_INFO,"built:      %s %s sha=%s",  __DATE__, __TIME__, GIT_BUILD_SHA);
    if (strcmp(GIT_CONFIG_SHA,GIT_BUILD_SHA))
	syslog_async(LOG_WARNING, "WARNING: git SHA's for configure and build do not match!");


   if ((global_data->rtapi_msgd_pid != 0) &&
	kill(global_data->rtapi_msgd_pid, 0) == 0) {
	syslog_async(LOG_ERR, "%s: another rtapi_msgd is already running (pid %d), exiting\n",
	       progname, global_data->rtapi_msgd_pid);
	exit(EXIT_FAILURE);
    }

    int fd = open("/dev/null", O_RDONLY);
    dup2(fd, STDIN_FILENO);
    close(fd);

    if (trap_signals) {
	signal_fd = setup_signals(sigaction_handler, SIGINT, SIGQUIT, SIGKILL, SIGTERM, -1);
	assert(signal_fd > -1);
    }


    // pull msgd-specific port value from MACHINEKIT_INI
    iniFindInt(netopts.mkinifp, "LOGPUB_PORT", "MACHINEKIT", &port);

    logpub.port = port;
    logpub.dnssd_subtype = LOG_DNSSD_SUBTYPE;
    logpub.tag = "log";
    logpub.socket = zsocket_new (netopts.z_context, ZMQ_XPUB);

    zsocket_set_xpub_verbose (logpub.socket, 1);  // enable reception
    zsocket_set_linger(logpub.socket, 0);

    if (mk_bindsocket(&netopts, &logpub))
	return -1;
    //    assert(logpub.port > -1);

    if (mk_announce(&netopts, &logpub, "Log service", NULL))
	return -1;

    zmq_pollitem_t signal_poller =  { 0, signal_fd,   ZMQ_POLLIN };
    if (trap_signals)
	zloop_poller (netopts.z_loop, &signal_poller, s_handle_signal, NULL);

    if (logpub.socket) {
	zmq_pollitem_t logpub_poller = { logpub.socket, 0, ZMQ_POLLIN };
	zloop_poller (netopts.z_loop, &logpub_poller, logpub_readable_cb, NULL);
    }

    polltimer_id = zloop_timer (netopts.z_loop, msg_poll, 0, message_poll_cb, NULL);
    global_data->rtapi_msgd_pid = getpid();
    global_data->magic = GLOBAL_READY;

    do {
	retval = zloop_start(netopts.z_loop);
    } while (!(retval || zctx_interrupted));

    // stop the service announcement
    mk_withdraw(&logpub);

    // deregister poll adapter
    if (netopts.av_loop)
        avahi_czmq_poll_free(netopts.av_loop);

    // shutdown zmq context
    zctx_destroy(&netopts.z_context);

    cleanup_actions();
    closelog();
    exit(exit_code);
}<|MERGE_RESOLUTION|>--- conflicted
+++ resolved
@@ -656,10 +656,6 @@
 	n_msgs++;
 	n_bytes += msg_size;
 
-<<<<<<< HEAD
-
-=======
->>>>>>> 848ca6d2
 	// strip trailing newlines
 	while ((cp = strrchr(msg->buf,'\n')))
 	    *cp = '\0';
@@ -875,10 +871,7 @@
     if (getenv("DEFAULTALIGN") != NULL)
 	hal_descriptor_alignment = 0;
 
-<<<<<<< HEAD
     // sanity
-=======
->>>>>>> 848ca6d2
     if (getuid() == 0) {
 	fprintf(stderr, "%s: FATAL - will not run as root\n", progname);
 	exit(EXIT_FAILURE);
